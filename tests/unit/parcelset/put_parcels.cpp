//  Copyright (c) 2016 Hartmut Kaiser
//
//  Distributed under the Boost Software License, Version 1.0. (See accompanying
//  file LICENSE_1_0.txt or copy at http://www.boost.org/LICENSE_1_0.txt)

#include <hpx/hpx.hpp>
#include <hpx/hpx_init.hpp>
#include <hpx/include/performance_counters.hpp>
#include <hpx/include/iostreams.hpp>
#include <hpx/util/lightweight_test.hpp>

#include <string>
#include <vector>

///////////////////////////////////////////////////////////////////////////////
std::size_t const vsize_default = 1024;
std::size_t const numparcels_default = 10;

///////////////////////////////////////////////////////////////////////////////
template <typename Action, typename T>
hpx::parcelset::parcel
generate_parcel(hpx::id_type const& dest, hpx::id_type const& cont, T && data)
{
    hpx::naming::address addr;
    hpx::parcelset::parcel p(dest, addr,
        hpx::actions::typed_continuation<hpx::id_type>(cont),
        Action(), hpx::threads::thread_priority_normal,
        std::forward<T>(data));

    p.parcel_id() = hpx::parcelset::parcel::generate_unique_id();
    p.set_source_id(hpx::find_here());

    return p;
}

///////////////////////////////////////////////////////////////////////////////
hpx::id_type test1(std::vector<double> const& data)
{
    return hpx::find_here();
}
HPX_PLAIN_ACTION(test1);

void test_plain_argument(hpx::id_type const& id)
{
    std::vector<double> data(vsize_default);
    std::generate(data.begin(), data.end(), std::rand);

    std::vector<hpx::future<hpx::id_type> > results;
    results.reserve(numparcels_default);

    // create parcels
    std::vector<hpx::parcelset::parcel> parcels;
    for (std::size_t i = 0; i != numparcels_default; ++i)
    {
        hpx::lcos::promise<hpx::id_type> p;
<<<<<<< HEAD
        auto                             f = p.get_future();
=======
        auto f = p.get_future();
>>>>>>> b9ad3d4a
        parcels.push_back(
            generate_parcel<test1_action>(id, p.get_id(), data)
        );
        results.push_back(std::move(f));
    }

    // send parcels
    hpx::get_runtime().get_parcel_handler().put_parcels(std::move(parcels));

    // verify all messages got actually sent to the correct locality
    hpx::wait_all(results);

    for (hpx::future<hpx::id_type>& f : results)
    {
        HPX_TEST(f.get() == id);
    }
}

///////////////////////////////////////////////////////////////////////////////
hpx::id_type test2(hpx::future<double> const& data)
{
    return hpx::find_here();
}
HPX_PLAIN_ACTION(test2);

void test_future_argument(hpx::id_type const& id)
{
    std::vector<hpx::lcos::local::promise<double> > args;
    args.reserve(numparcels_default);

    std::vector<hpx::future<hpx::id_type> > results;
    results.reserve(numparcels_default);

    // create parcels
    std::vector<hpx::parcelset::parcel> parcels;
    for (std::size_t i = 0; i != numparcels_default; ++i)
    {
        hpx::lcos::local::promise<double> p_arg;
        hpx::lcos::promise<hpx::id_type> p_cont;
        auto f_cont = p_cont.get_future();

        parcels.push_back(
            generate_parcel<test2_action>(id, p_cont.get_id(),
                p_arg.get_future())
        );

        args.push_back(std::move(p_arg));
        results.push_back(std::move(f_cont));
    }

    // send parcels
    hpx::get_runtime().get_parcel_handler().put_parcels(std::move(parcels));

    // now make the futures ready
    for (hpx::lcos::local::promise<double>& arg : args)
    {
        arg.set_value(42.0);
    }

    // verify all messages got actually sent to the correct locality
    hpx::wait_all(results);

    for (hpx::future<hpx::id_type>& f : results)
    {
        HPX_TEST(f.get() == id);
    }
}

void test_mixed_arguments(hpx::id_type const& id)
{
    std::vector<double> data(vsize_default);
    std::generate(data.begin(), data.end(), std::rand);

    std::vector<hpx::lcos::local::promise<double> > args;
    args.reserve(numparcels_default);

    std::vector<hpx::future<hpx::id_type> > results;
    results.reserve(numparcels_default);

    // create parcels
    std::vector<hpx::parcelset::parcel> parcels;
    for (std::size_t i = 0; i != numparcels_default; ++i)
    {
        hpx::lcos::promise<hpx::id_type> p_cont;
        auto f_cont = p_cont.get_future();

        if (std::rand() % 2)
        {
            parcels.push_back(
                generate_parcel<test1_action>(id, p_cont.get_id(), data)
            );
        }
        else
        {
            hpx::lcos::local::promise<double> p_arg;

            parcels.push_back(
                generate_parcel<test2_action>(id, p_cont.get_id(),
                    p_arg.get_future())
            );

            args.push_back(std::move(p_arg));
        }

        results.push_back(std::move(f_cont));
    }

    // send parcels
    hpx::get_runtime().get_parcel_handler().put_parcels(std::move(parcels));

    // now make the futures ready
    for (hpx::lcos::local::promise<double>& arg : args)
    {
        arg.set_value(42.0);
    }

    // verify all messages got actually sent to the correct locality
    hpx::wait_all(results);

    for (hpx::future<hpx::id_type>& f : results)
    {
        HPX_TEST(f.get() == id);
    }
}

///////////////////////////////////////////////////////////////////////////////
void print_counters(char const* name)
{
    using namespace hpx::performance_counters;

    std::vector<performance_counter> counters = discover_counters(name);

    for (performance_counter const& c : counters)
    {
        counter_value value = c.get_counter_value_sync();
        hpx::cout
            << "counter: " << c.get_name_sync()
            << ", value: " << value.get_value<double>()
            << std::endl;
    }
}

///////////////////////////////////////////////////////////////////////////////
int hpx_main(boost::program_options::variables_map& vm)
{
    unsigned int seed = (unsigned int)std::time(0);
    if (vm.count("seed"))
        seed = vm["seed"].as<unsigned int>();

    std::cout << "using seed: " << seed << std::endl;
    std::srand(seed);

    for (hpx::id_type const& id : hpx::find_remote_localities())
    {
        test_plain_argument(id);
        test_future_argument(id);
        test_mixed_arguments(id);
    }

    // compare number of parcels with number of messages generated
    print_counters("/parcels/count/*/sent");
    print_counters("/messages/count/*/sent");

    return hpx::finalize();
}

///////////////////////////////////////////////////////////////////////////////
int main(int argc, char* argv[])
{
    // add command line option which controls the random number generator seed
    using namespace boost::program_options;
    options_description desc_commandline(
        "Usage: " HPX_APPLICATION_STRING " [options]");

    desc_commandline.add_options()
        ("seed,s", value<unsigned int>(),
        "the random number generator seed to use for this run")
        ;

    // explicitly disable message handlers (parcel coalescing)
    std::vector<std::string> cfg;
    cfg.push_back("hpx.parcel.message_handlers=0");

    // Initialize and run HPX
    HPX_TEST_EQ_MSG(hpx::init(desc_commandline, argc, argv, cfg), 0,
        "HPX main exited with non-zero status");

    return hpx::util::report_errors();
}<|MERGE_RESOLUTION|>--- conflicted
+++ resolved
@@ -53,11 +53,7 @@
     for (std::size_t i = 0; i != numparcels_default; ++i)
     {
         hpx::lcos::promise<hpx::id_type> p;
-<<<<<<< HEAD
-        auto                             f = p.get_future();
-=======
         auto f = p.get_future();
->>>>>>> b9ad3d4a
         parcels.push_back(
             generate_parcel<test1_action>(id, p.get_id(), data)
         );
