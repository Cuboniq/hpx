//  (C) Copyright 2005 Matthias Troyer and Dave Abrahams
//  Copyright (c) 2015 Anton Bikineev
//  Copyright (c) 2015 Andreas Schaefer
//
//  Distributed under the Boost Software License, Version 1.0. (See accompanying
//  file LICENSE_1_0.txt or copy at http://www.boost.org/LICENSE_1_0.txt)

#ifndef HPX_SERIALIZATION_ARRAY_HPP
#define HPX_SERIALIZATION_ARRAY_HPP

#include <cstddef>

#include <hpx/runtime/serialization/serialize.hpp>
#include <hpx/traits/is_bitwise_serializable.hpp>

#include <boost/array.hpp>
#ifndef BOOST_NO_CXX11_HDR_ARRAY
#include <array>
#endif

namespace hpx { namespace serialization
{
    template <class T>
    class array
    {
    public:
        typedef T value_type;

        array(value_type* t, std::size_t s):
            m_t(t),
            m_element_count(s)
        {}

        value_type* address() const
        {
            return m_t;
        }

        std::size_t count() const
        {
            return m_element_count;
        }

        template <class Archive>
        void serialize_optimized(Archive& ar, unsigned int v, boost::mpl::false_)
        {
<<<<<<< HEAD
#ifdef BOOST_BIG_ENDIAN
            if (ar.endian_little())
            {
                for (std::size_t i = 0; i != m_element_count; ++i)
                    ar & m_t[i];
            }
#else
            if (ar.endian_big())
            {
                for (std::size_t i = 0; i != m_element_count; ++i)
                    ar & m_t[i];
            }
#endif
            else
            {
                // this behaviour has been kept from old version with
                // portable boost archives
                serialize_optimized(ar, v, boost::mpl::true_());
            }
=======
            for (std::size_t i = 0; i != m_element_count; ++i)
                ar & m_t[i];
>>>>>>> 5cc6e188
        }

        void serialize_optimized(output_archive& ar, unsigned int, boost::mpl::true_)
        {
            // try using chunking
            ar.save_binary_chunk(m_t, m_element_count * sizeof(T));
        }

        void serialize_optimized(input_archive& ar, unsigned int, boost::mpl::true_)
        {
            // try using chunking
            ar.load_binary_chunk(m_t, m_element_count * sizeof(T));
        }

        template <class Archive>
        void serialize(Archive& ar, unsigned int v)
        {
            typedef typename hpx::traits::is_bitwise_serializable<T>::type
                use_optimized;

#ifdef BOOST_BIG_ENDIAN
            bool archive_endianess_differs = ar.endian_little();
#else
            bool archive_endianess_differs = ar.endian_big();
#endif

            if (ar.disable_array_optimization() || archive_endianess_differs)
                serialize_optimized(ar, v, boost::mpl::false_());
            else
                serialize_optimized(ar, v, use_optimized());
        }

    private:
        value_type* m_t;
        std::size_t m_element_count;
    };

    // make_array function
    template <class T> BOOST_FORCEINLINE
    array<T> make_array(T* begin, std::size_t size)
    {
        return array<T>(begin, size);
    }

    // implement serialization for boost::array
    template <class Archive, class T, std::size_t N>
    void serialize(Archive& ar, boost::array<T,N>& a, const unsigned int /* version */)
    {
        ar & hpx::serialization::make_array(a.begin(), a.size());
    }

#ifndef BOOST_NO_CXX11_HDR_ARRAY
  // implement serialization for std::array
    template <class Archive, class T, std::size_t N>
    void serialize(Archive& ar, std::array<T,N>& a, const unsigned int /* version */)
    {
        ar & hpx::serialization::make_array(a.begin(), a.size());
    }
#endif

    // allow our array to be serialized as prvalue
    // compiler should support good ADL implementation
    // but it is rather for all hpx serialization library
    template <typename T> BOOST_FORCEINLINE
    output_archive & operator<<(output_archive & ar, array<T> t)
    {
        ar.invoke(t);
        return ar;
    }

    template <typename T> BOOST_FORCEINLINE
    input_archive & operator>>(input_archive & ar, array<T> t)
    {
        ar.invoke(t);
        return ar;
    }

    template <typename T> BOOST_FORCEINLINE
    output_archive & operator&(output_archive & ar, array<T> t) //-V524
    {
        ar.invoke(t);
        return ar;
    }

    template <typename T> BOOST_FORCEINLINE
    input_archive & operator&(input_archive & ar, array<T> t) //-V524
    {
        ar.invoke(t);
        return ar;
    }

    // serialize plain arrays:
    template <typename T, std::size_t N> BOOST_FORCEINLINE
    output_archive & operator<<(output_archive & ar, T (&t)[N])
    {
        array<T> array = make_array(t, N);
        ar.invoke(array);
        return ar;
    }

    template <typename T, std::size_t N> BOOST_FORCEINLINE
    input_archive & operator>>(input_archive & ar, T (&t)[N])
    {
        array<T> array = make_array(t, N);
        ar.invoke(array);
        return ar;
    }

    template <typename T, std::size_t N> BOOST_FORCEINLINE
    output_archive & operator&(output_archive & ar, T (&t)[N]) //-V524
    {
        array<T> array = make_array(t, N);
        ar.invoke(array);
        return ar;
    }

    template <typename T, std::size_t N> BOOST_FORCEINLINE
    input_archive & operator&(input_archive & ar, T (&t)[N]) //-V524
    {
        array<T> array = make_array(t, N);
        ar.invoke(array);
        return ar;
    }
}}

#endif // HPX_SERIALIZATION_ARRAY_HPP<|MERGE_RESOLUTION|>--- conflicted
+++ resolved
@@ -44,30 +44,8 @@
         template <class Archive>
         void serialize_optimized(Archive& ar, unsigned int v, boost::mpl::false_)
         {
-<<<<<<< HEAD
-#ifdef BOOST_BIG_ENDIAN
-            if (ar.endian_little())
-            {
-                for (std::size_t i = 0; i != m_element_count; ++i)
-                    ar & m_t[i];
-            }
-#else
-            if (ar.endian_big())
-            {
-                for (std::size_t i = 0; i != m_element_count; ++i)
-                    ar & m_t[i];
-            }
-#endif
-            else
-            {
-                // this behaviour has been kept from old version with
-                // portable boost archives
-                serialize_optimized(ar, v, boost::mpl::true_());
-            }
-=======
             for (std::size_t i = 0; i != m_element_count; ++i)
                 ar & m_t[i];
->>>>>>> 5cc6e188
         }
 
         void serialize_optimized(output_archive& ar, unsigned int, boost::mpl::true_)
