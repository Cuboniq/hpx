//  Copyright (c) 2006, Giovanni P. Deretta
//
//  This code may be used under either of the following two licences:
//
//  Permission is hereby granted, free of charge, to any person obtaining a copy
//  of this software and associated documentation files (the "Software"), to deal
//  in the Software without restriction, including without limitation the rights
//  to use, copy, modify, merge, publish, distribute, sublicense, and/or sell
//  copies of the Software, and to permit persons to whom the Software is
//  furnished to do so, subject to the following conditions:
//
//  The above copyright notice and this permission notice shall be included in
//  all copies or substantial portions of the Software.
//
//  THE SOFTWARE IS PROVIDED "AS IS", WITHOUT WARRANTY OF ANY KIND, EXPRESS OR
//  IMPLIED, INCLUDING BUT NOT LIMITED TO THE WARRANTIES OF MERCHANTABILITY,
//  FITNESS FOR A PARTICULAR PURPOSE AND NONINFRINGEMENT. IN NO EVENT SHALL
//  THE AUTHORS OR COPYRIGHT HOLDERS BE LIABLE FOR ANY CLAIM, DAMAGES OR OTHER
//  LIABILITY, WHETHER IN AN ACTION OF CONTRACT, TORT OR OTHERWISE, ARISING FROM,
//  OUT OF OR IN CONNECTION WITH THE SOFTWARE OR THE USE OR OTHER DEALINGS IN
//  THE SOFTWARE. OF SUCH DAMAGE.
//
//  Or:
//
//  Distributed under the Boost Software License, Version 1.0.
//  (See accompanying file LICENSE_1_0.txt or copy at
//  http://www.boost.org/LICENSE_1_0.txt)

#ifndef HPX_RUNTIME_THREADS_COROUTINES_DETAIL_CONTEXT_POSIX_HPP
#define HPX_RUNTIME_THREADS_COROUTINES_DETAIL_CONTEXT_POSIX_HPP

// NOTE (per http://lists.apple.com/archives/darwin-dev/2008/Jan/msg00232.html):
// > Why the bus error? What am I doing wrong?
// This is a known issue where getcontext(3) is writing past the end of the
// ucontext_t struct when _XOPEN_SOURCE is not defined (rdar://problem/5578699 ).
// As a workaround, define _XOPEN_SOURCE before including ucontext.h.
#if defined(__APPLE__) && ! defined(_XOPEN_SOURCE)
#define _XOPEN_SOURCE
// However, the above #define will only affect <ucontext.h> if it has not yet
// been #included by something else!
#if defined(_STRUCT_UCONTEXT)
#error You must #include coroutine headers before anything that #includes <ucontext.h>
#endif
#endif

#include <hpx/util/assert.hpp>
#include <hpx/util/get_and_reset_value.hpp>
#include <hpx/util/unused.hpp>

// include unist.d conditionally to check for POSIX version. Not all OSs have the
// unistd header...
#if defined(HPX_HAVE_UNISTD_H)
#include <unistd.h>
#endif

#if defined(__FreeBSD__) || (defined(_XOPEN_UNIX) && defined(_XOPEN_VERSION) \
            && _XOPEN_VERSION >= 500)

// OS X 10.4 -- despite passing the test above -- doesn't support
// swapcontext() et al. Use GNU Pth workalike functions.
#if defined(__APPLE__) && (__ENVIRONMENT_MAC_OS_X_VERSION_MIN_REQUIRED__ < 1050)

#include <cerrno>
#include <cstddef>
#include <cstdint>
#include <limits>
#include "pth/pth.h"

namespace hpx { namespace threads { namespace coroutines { namespace detail {
namespace posix { namespace pth
{
    inline int check_(int rc)
    {
        // The makecontext() functions return zero for success, nonzero for
        // error. The Pth library returns TRUE for success, FALSE for error,
        // with errno set to the nonzero error in the latter case. Map the Pth
        // returns to ucontext style.
        return rc? 0 : errno;
    }
}}
}}}}

#define HPX_COROUTINE_POSIX_IMPL "Pth implementation"
#define HPX_COROUTINE_DECLARE_CONTEXT(name) pth_uctx_t name
#define HPX_COROUTINE_CREATE_CONTEXT(ctx)                                     \
    hpx::threads::coroutines::detail::posix::pth::check_(pth_uctx_create(&(ctx)))
#define HPX_COROUTINE_MAKE_CONTEXT(ctx, stack, size, startfunc, startarg, exitto) \
    /* const sigset_t* sigmask = nullptr: we don't expect per-context signal masks */ \
    hpx::threads::coroutines::detail::posix::pth::check_(                   \
        pth_uctx_make(*(ctx), static_cast<char*>(stack), (size), nullptr,     \
        (startfunc), (startarg), (exitto)))
#define HPX_COROUTINE_SWAP_CONTEXT(from, to)                                  \
    hpx::threads::coroutines::detail::posix::pth::check_(                   \
        pth_uctx_switch(*(from), *(to)))                                      \
#define HPX_COROUTINE_DESTROY_CONTEXT(ctx)                                    \
    hpx::threads::coroutines::detail::posix::pth::check_(pth_uctx_destroy(ctx))

#else // generic Posix platform (e.g. OS X >= 10.5)

/*
 * makecontext based context implementation. Should be available on all
 * SuSv2 compliant UNIX systems.
 * NOTE: this implementation is not
 * optimal as the makecontext API saves and restore the signal mask.
 * This requires a system call for every context switch that really kills
 * performance. Still is very portable and guaranteed to work.
 * NOTE2: makecontext and friends are declared obsolescent in SuSv3, but
 * it is unlikely that they will be removed any time soon.
 */
#include <cstddef>                  // ptrdiff_t
#include <ucontext.h>

#if defined(HPX_HAVE_STACKOVERFLOW_DETECTION)

#include <signal.h>
#include <stdlib.h>
#include <strings.h>
#include <cstring>

#ifndef SEGV_STACK_SIZE
  #define SEGV_STACK_SIZE MINSIGSTKSZ+4096
#endif

#endif

#include <iostream>
#include <iomanip>

namespace hpx { namespace threads { namespace coroutines { namespace detail {
namespace posix { namespace ucontext
{
    inline int make_context(::ucontext_t* ctx, void* stack, std::ptrdiff_t size,
                            void (*startfunc)(void*), void* startarg,
                            ::ucontext_t* exitto = nullptr)
    {
        int error = ::getcontext(ctx);
        if (error)
            return error;

        ctx->uc_stack.ss_sp = (char*)stack;
        ctx->uc_stack.ss_size = size;
        ctx->uc_link = exitto;

        typedef void (*ctx_main)();
        //makecontext can't fail.
        ::makecontext(ctx,
                      (ctx_main)(startfunc),
                      1,
                      startarg);
        return 0;
    }
}}
}}}}

#define HPX_COROUTINE_POSIX_IMPL "ucontext implementation"
#define HPX_COROUTINE_DECLARE_CONTEXT(name) ::ucontext_t name
#define HPX_COROUTINE_CREATE_CONTEXT(ctx) /* nop */
#define HPX_COROUTINE_MAKE_CONTEXT(ctx, stack, size, startfunc, startarg, exitto) \
    hpx::threads::coroutines::detail::posix::ucontext::make_context(          \
        ctx, stack, size, startfunc, startarg, exitto)
#define HPX_COROUTINE_SWAP_CONTEXT(pfrom, pto) ::swapcontext((pfrom), (pto))
#define HPX_COROUTINE_DESTROY_CONTEXT(ctx) /* nop */

#endif // generic Posix platform

#include <hpx/runtime/threads/coroutines/detail/get_stack_pointer.hpp>
#include <hpx/runtime/threads/coroutines/detail/posix_utility.hpp>
#include <hpx/runtime/threads/coroutines/detail/swap_context.hpp>
#include <hpx/runtime/threads/coroutines/exception.hpp>
#include <atomic>
#include <signal.h>                 // SIGSTKSZ

namespace hpx { namespace threads { namespace coroutines
{
    // some platforms need special preparation of the main thread
    struct prepare_main_thread
    {
        prepare_main_thread() {}
        ~prepare_main_thread() {}
    };

    namespace detail { namespace posix
    {
        /*
         * Posix implementation for the context_impl_base class.
         * @note context_impl is not required to be consistent
         * If not initialized it can only be swapped out, not in
         * (at that point it will be initialized).
         *
         */
        class ucontext_context_impl_base : detail::context_impl_base
        {
        public:
            ucontext_context_impl_base()
            {
                HPX_COROUTINE_CREATE_CONTEXT(m_ctx);
            }
            ~ucontext_context_impl_base()
            {
                HPX_COROUTINE_DESTROY_CONTEXT(m_ctx);
            }

        private:
            /*
             * Free function. Saves the current context in @p from
             * and restores the context in @p to.
             */
            friend void swap_context(ucontext_context_impl_base& from,
                const ucontext_context_impl_base& to, default_hint)
            {
                int  error = HPX_COROUTINE_SWAP_CONTEXT(&from.m_ctx, &to.m_ctx);
                HPX_UNUSED(error);
                HPX_ASSERT(error == 0);
            }

        protected:
            HPX_COROUTINE_DECLARE_CONTEXT(m_ctx);
        };

        class ucontext_context_impl
          : public ucontext_context_impl_base
        {
        public:
            HPX_NON_COPYABLE(ucontext_context_impl);

        public:
            typedef ucontext_context_impl_base context_impl_base;

            enum { default_stack_size = SIGSTKSZ };

            /**
             * Create a context that on restore invokes Functor on
             *  a new stack. The stack size can be optionally specified.
             */
            template<typename Functor>
            explicit ucontext_context_impl(Functor & cb, std::ptrdiff_t stack_size)
              : m_stack_size(stack_size == -1 ? (std::ptrdiff_t)default_stack_size
                    : stack_size),
                m_stack(alloc_stack(m_stack_size)),
                cb_(&cb)
            {
                HPX_ASSERT(m_stack);
                funp_ = &trampoline<Functor>;
                int error = HPX_COROUTINE_MAKE_CONTEXT(
                    &m_ctx, m_stack, m_stack_size, funp_, cb_, nullptr);
                HPX_UNUSED(error);
                HPX_ASSERT(error == 0);

#if defined(HPX_HAVE_STACKOVERFLOW_DETECTION)
                // concept inspired by the following links:
                //
                // https://rethinkdb.com/blog/handling-stack-overflow-on-custom-stacks/
                // http://www.evanjones.ca/software/threading.html
                //
                segv_stack.ss_sp = valloc(SEGV_STACK_SIZE);
                segv_stack.ss_flags = 0;
                segv_stack.ss_size = SEGV_STACK_SIZE;

                std::memset(&action, '\0', sizeof(action));
                action.sa_flags = SA_SIGINFO|SA_ONSTACK;
                action.sa_sigaction = &ucontext_context_impl::sigsegv_handler;

                sigaltstack(&segv_stack, nullptr);
                sigemptyset(&action.sa_mask);
                sigaddset(&action.sa_mask, SIGSEGV);
                sigaction(SIGSEGV, &action, nullptr);
#endif
            }

<<<<<<< HEAD
#if defined(HPX_HAVE_THREAD_STACKOVERFLOW_DETECTION)

// heuristic value 1 kilobyte
//
#define COROUTINE_STACKOVERFLOW_ADDR_EPSILON 1000UL

            static void sigsegv_handler(int signum, siginfo_t *infoptr,
                void *ctxptr)
=======
#if defined(HPX_HAVE_STACKOVERFLOW_DETECTION)
            static void sigsegv_handler(int signum, siginfo_t *info,
                void *data)
>>>>>>> 6679a888
            {
                ucontext_t * uc_ctx = static_cast< ucontext_t* >(ctxptr);
                char* sigsegv_ptr = static_cast< char* >(infoptr->si_addr);

                // https://www.gnu.org/software/libc/manual/html_node/Signal-Stack.html
                //
                char* stk_ptr = static_cast<char*>(uc_ctx->uc_stack.ss_sp);

                std::ptrdiff_t addr_delta = (sigsegv_ptr > stk_ptr)
                    ? (sigsegv_ptr - stk_ptr)
                    : (stk_ptr - sigsegv_ptr);

                // check the stack addresses, if they're < 10 apart, terminate program 
                // should filter segmentation faults caused by coroutine stack overflows
                // from 'genuine' stack overflows
                //
                if(static_cast<size_t>(addr_delta) < COROUTINE_STACKOVERFLOW_ADDR_EPSILON) {
                    std::cerr << "Stack overflow in coroutine at address "
                        << std::internal << std::hex
                        << std::setw(sizeof(sigsegv_ptr)*2+2)
                        << std::setfill('0') << sigsegv_ptr
                        << ".\n\n";

                    std::cerr
                        << "Configure the hpx runtime to allocate a larger coroutine "
                           "stack size.\n Use the hpx.stacks.small_size, "
                           "hpx.stacks.medium_size,\n hpx.stacks.large_size, "
                           "or hpx.stacks.huge_size configuration\nflags to configure "
                           "coroutine stack sizes.\n"
                        << std::endl;

                    std::terminate();
                }
            }
#endif

            ~ucontext_context_impl()
            {
                if (m_stack)
                    free_stack(m_stack, m_stack_size);
            }

            // Return the size of the reserved stack address space.
            std::ptrdiff_t get_stacksize() const
            {
                return m_stack_size;
            }

            std::ptrdiff_t get_available_stack_space()
            {
#if defined(HPX_HAVE_THREADS_GET_STACK_POINTER)
                return get_stack_ptr() - reinterpret_cast<std::size_t>(m_stack);
#else
                return (std::numeric_limits<std::ptrdiff_t>::max)();
#endif
            }

            // global functions to be called for each OS-thread after it started
            // running and before it exits
            static void thread_startup(char const* thread_type) {}
            static void thread_shutdown() {}

            void reset_stack()
            {
                if (m_stack)
                {
                    if (posix::reset_stack(
                        m_stack, static_cast<std::size_t>(m_stack_size)))
                        increment_stack_unbind_count();
                }
            }

            void rebind_stack()
            {
                if (m_stack)
                {
                    // just reset the context stack pointer to its initial value at
                    // the stack start
                    increment_stack_recycle_count();
                    int error = HPX_COROUTINE_MAKE_CONTEXT(
                        &m_ctx, m_stack, m_stack_size, funp_, cb_, nullptr);
                    HPX_UNUSED(error);
                    HPX_ASSERT(error == 0);
                }
            }


            typedef std::atomic<std::int64_t> counter_type;

            static counter_type& get_stack_unbind_counter()
            {
                static counter_type counter(0);
                return counter;
            }

            static std::uint64_t get_stack_unbind_count(bool reset)
            {
                return util::get_and_reset_value(get_stack_unbind_counter(), reset);
            }

            static std::uint64_t increment_stack_unbind_count()
            {
                return ++get_stack_unbind_counter();
            }

            static counter_type& get_stack_recycle_counter()
            {
                static counter_type counter(0);
                return counter;
            }

            static std::uint64_t get_stack_recycle_count(bool reset)
            {
                return util::get_and_reset_value(get_stack_recycle_counter(), reset);
            }

            static std::uint64_t increment_stack_recycle_count()
            {
                return ++get_stack_recycle_counter();
            }

        private:
            // declare m_stack_size first so we can use it to initialize m_stack
            std::ptrdiff_t m_stack_size;
            void * m_stack;
            void * cb_;
            void(*funp_)(void*);

            struct sigaction action;
            stack_t segv_stack;
        };

        typedef ucontext_context_impl context_impl;
    }}
}}}

#else

/**
 * This #else clause is essentially unchanged from the original Google Summer
 * of Code version of Boost.Coroutine, which comments:
 * "Context swapping can be implemented on most posix systems lacking *context
 * using the signaltstack+longjmp trick."
 * This is in fact what the (highly portable) Pth library does, so if you
 * encounter such a system, perhaps the best approach would be to twiddle the
 * #if logic in this header to use the pth.h implementation above.
 */
#error No context implementation for this POSIX system.

#endif

#endif /*HPX_RUNTIME_THREADS_COROUTINES_DETAIL_CONTEXT_POSIX_HPP*/<|MERGE_RESOLUTION|>--- conflicted
+++ resolved
@@ -267,20 +267,15 @@
 #endif
             }
 
-<<<<<<< HEAD
-#if defined(HPX_HAVE_THREAD_STACKOVERFLOW_DETECTION)
+#if defined(HPX_HAVE_STACKOVERFLOW_DETECTION)
 
 // heuristic value 1 kilobyte
 //
+
 #define COROUTINE_STACKOVERFLOW_ADDR_EPSILON 1000UL
 
             static void sigsegv_handler(int signum, siginfo_t *infoptr,
                 void *ctxptr)
-=======
-#if defined(HPX_HAVE_STACKOVERFLOW_DETECTION)
-            static void sigsegv_handler(int signum, siginfo_t *info,
-                void *data)
->>>>>>> 6679a888
             {
                 ucontext_t * uc_ctx = static_cast< ucontext_t* >(ctxptr);
                 char* sigsegv_ptr = static_cast< char* >(infoptr->si_addr);
