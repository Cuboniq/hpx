//  Copyright (c) 2011 Bryce Lelbach
//  Copyright (c) 2007-2012 Hartmut Kaiser
//  Copyright (c) 2007 Richard D. Guidry Jr.
//
//  Distributed under the Boost Software License, Version 1.0. (See accompanying
//  file LICENSE_1_0.txt or copy at http://www.boost.org/LICENSE_1_0.txt)

#if !defined(HPX_NAMING_NAME_MAR_24_2008_0942AM)
#define HPX_NAMING_NAME_MAR_24_2008_0942AM

#include <ios>
#include <iomanip>
#include <iostream>

#include <boost/io/ios_state.hpp>
#include <boost/cstdint.hpp>
#include <boost/serialization/version.hpp>
#include <boost/serialization/serialization.hpp>
#include <boost/intrusive_ptr.hpp>
#include <boost/detail/atomic_count.hpp>

#include <hpx/config.hpp>
#include <hpx/exception.hpp>
#include <hpx/util/safe_bool.hpp>
#include <hpx/util/spinlock_pool.hpp>
#include <hpx/util/serialize_intrusive_ptr.hpp>
#include <hpx/runtime/naming/address.hpp>

#include <hpx/config/warnings_prefix.hpp>

///////////////////////////////////////////////////////////////////////////////
// Version of id_type
#define HPX_IDTYPE_VERSION  0x20
#define HPX_GIDTYPE_VERSION 0x10

///////////////////////////////////////////////////////////////////////////////
namespace hpx { namespace naming
{
    ///////////////////////////////////////////////////////////////////////////
    /// Global identifier for components across the HPX system.
    struct HPX_EXPORT gid_type
    {
        // These typedefs are for Boost.ICL.
        typedef gid_type size_type;
        typedef gid_type difference_type;

        static boost::uint64_t const credit_base_mask = 0x7ffful;
        static boost::uint64_t const credit_mask = credit_base_mask << 16;
        static boost::uint64_t const was_split_mask = 0x80000000ul;

        explicit gid_type (boost::uint64_t lsb_id = 0)
          : id_msb_(0), id_lsb_(lsb_id)
        {}

        explicit gid_type (boost::uint64_t msb_id, boost::uint64_t lsb_id)
          : id_msb_(msb_id), id_lsb_(lsb_id)
        {}

        gid_type& operator=(boost::uint64_t lsb_id)
        {
            id_msb_ = 0;
            id_lsb_ = lsb_id;
            return *this;
        }

        operator util::safe_bool<gid_type>::result_type() const
        {
            return util::safe_bool<gid_type>()(0 != id_lsb_ || 0 != id_msb_);
        }

        // We support increment, decrement, addition and subtraction
        gid_type& operator++()       // pre-increment
        {
            *this += 1;
            return *this;
        }
        gid_type operator++(int)     // post-increment
        {
            gid_type t(*this);
            ++(*this);
            return t;
        }

        gid_type& operator--()       // pre-decrement
        {
            *this -= 1;
            return *this;
        }
        gid_type operator--(int)     // post-decrement
        {
            gid_type t(*this);
            ++(*this);
            return t;
        }

        // GID + GID
        friend gid_type operator+ (gid_type const& lhs, gid_type const& rhs)
        {
            boost::uint64_t lsb = lhs.id_lsb_ + rhs.id_lsb_;
            boost::uint64_t msb = lhs.id_msb_ + rhs.id_msb_;
            if (lsb < lhs.id_lsb_ || lsb < rhs.id_lsb_)
                ++msb;
            return gid_type(msb, lsb);
        }
        gid_type operator+= (gid_type const& rhs)
        { return (*this = *this + rhs); }

        // GID + boost::uint64_t
        friend gid_type operator+ (gid_type const& lhs, boost::uint64_t rhs)
        { return lhs + gid_type(0, rhs); }
        gid_type operator+= (boost::uint64_t rhs)
        { return (*this = *this + rhs); }

        // GID - GID
        friend gid_type operator- (gid_type const& lhs, gid_type const& rhs)
        {
            boost::uint64_t lsb = lhs.id_lsb_ - rhs.id_lsb_;
            boost::uint64_t msb = lhs.id_msb_ - rhs.id_msb_;
            if (lsb > lhs.id_lsb_)
                --msb;
            return gid_type(msb, lsb);
        }
        gid_type operator-= (gid_type const& rhs)
        { return (*this = *this - rhs); }

        // GID - boost::uint64_t
        friend gid_type operator- (gid_type const& lhs, boost::uint64_t rhs)
        { return lhs - gid_type(0, rhs); }
        gid_type operator-= (boost::uint64_t rhs)
        { return (*this = *this - rhs); }

        friend gid_type operator& (gid_type const& lhs, boost::uint64_t rhs)
        {
            return gid_type(lhs.id_msb_, lhs.id_lsb_ & rhs);
        }

        // comparison is required as well
        friend bool operator== (gid_type const& lhs, gid_type const& rhs)
        {
            return (lhs.id_msb_ == rhs.id_msb_) && (lhs.id_lsb_ == rhs.id_lsb_);
        }
        friend bool operator!= (gid_type const& lhs, gid_type const& rhs)
        {
            return !(lhs == rhs);
        }

        friend bool operator< (gid_type const& lhs, gid_type const& rhs)
        {
            if (lhs.id_msb_ < rhs.id_msb_)
                return true;
            if (lhs.id_msb_ > rhs.id_msb_)
                return false;
            return lhs.id_lsb_ < rhs.id_lsb_;
        }

        friend bool operator<= (gid_type const& lhs, gid_type const& rhs)
        {
            if (lhs.id_msb_ < rhs.id_msb_)
                return true;
            if (lhs.id_msb_ > rhs.id_msb_)
                return false;
            return lhs.id_lsb_ <= rhs.id_lsb_;
        }

        friend bool operator> (gid_type const& lhs, gid_type const& rhs)
        {
            if (lhs.id_msb_ > rhs.id_msb_)
                return true;
            if (lhs.id_msb_ < rhs.id_msb_)
                return false;
            return lhs.id_lsb_ > rhs.id_lsb_;
        }

        friend bool operator>= (gid_type const& lhs, gid_type const& rhs)
        {
            if (lhs.id_msb_ > rhs.id_msb_)
                return true;
            if (lhs.id_msb_ < rhs.id_msb_)
                return false;
            return lhs.id_lsb_ >= rhs.id_lsb_;
        }

        boost::uint64_t get_msb() const
        {
            return id_msb_;
        }
        void set_msb(boost::uint64_t msb)
        {
            id_msb_ = msb;
        }
        boost::uint64_t get_lsb() const
        {
            return id_lsb_;
        }
        void set_lsb(boost::uint64_t lsb)
        {
            id_lsb_ = lsb;
        }
        void set_lsb(void* lsb)
        {
            id_lsb_ = reinterpret_cast<boost::uint64_t>(lsb);
        }

        struct tag {};
        typedef hpx::util::spinlock_pool<tag> mutex_type;

    private:
        friend std::ostream& operator<< (std::ostream& os, gid_type const& id);

        friend class boost::serialization::access;

        template <typename Archive>
        void serialize(Archive & ar, const unsigned int version)
        {
            ar & id_msb_;
            ar & id_lsb_;
        }

        // actual gid
        boost::uint64_t id_msb_;
        boost::uint64_t id_lsb_;
    };

    ///////////////////////////////////////////////////////////////////////////
    inline std::ostream& operator<< (std::ostream& os, gid_type const& id)
    {
        boost::io::ios_flags_saver ifs(os);
        os << std::hex
           << "{" << std::right << std::setfill('0') << std::setw(16)
                  << id.id_msb_ << ", "
                  << std::right << std::setfill('0') << std::setw(16)
                  << id.id_lsb_ << "}";
        return os;
    }

    ///////////////////////////////////////////////////////////////////////////
    //  Handle conversion to/from locality_id
    inline gid_type get_gid_from_locality_id(boost::uint32_t prefix) HPX_SUPER_PURE;

    inline gid_type get_gid_from_locality_id(boost::uint32_t prefix)
    {
        return gid_type(boost::uint64_t(prefix+1) << 32, 0);
    }

    inline boost::uint32_t get_locality_id_from_gid(gid_type const& id) HPX_PURE;

    inline boost::uint32_t get_locality_id_from_gid(gid_type const& id)
    {
        return boost::uint32_t(id.get_msb() >> 32)-1;
    }

    inline gid_type get_locality_from_gid(gid_type const& id)
    {
        return get_gid_from_locality_id(get_locality_id_from_gid(id));
    }

<<<<<<< HEAD
    inline gid_type get_locality_from_gid(gid_type const& id)
    {
        return get_gid_from_prefix(get_prefix_from_gid(id));
    }
=======
    boost::uint32_t const invalid_locality_id = ~0U;
>>>>>>> 3ef933a3

    ///////////////////////////////////////////////////////////////////////////
    inline boost::uint16_t get_credit_from_gid(gid_type const& id) HPX_PURE;

    inline boost::uint16_t get_credit_from_gid(gid_type const& id)
    {
        return boost::uint16_t((id.get_msb() & gid_type::credit_mask) >> 16);
    }

    // has side effects, can't be pure
    inline boost::uint16_t add_credit_to_gid(gid_type& id, boost::uint16_t credit)
    {
        boost::uint64_t msb = id.get_msb();
        boost::uint32_t c =
            boost::uint16_t((msb & gid_type::credit_mask) >> 16) + credit;

        BOOST_ASSERT(0 == (c & ~gid_type::credit_base_mask));
        id.set_msb((msb & ~gid_type::credit_mask) |
            ((c & gid_type::credit_base_mask) << 16));
        return c;
    }

    inline boost::uint64_t strip_credit_from_gid(boost::uint64_t msb) HPX_SUPER_PURE;

    inline boost::uint64_t strip_credit_from_gid(boost::uint64_t msb)
    {
        return msb & ~(gid_type::credit_mask | gid_type::was_split_mask);
    }

    inline void strip_credit_from_gid(gid_type& id)
    {
        id.set_msb(strip_credit_from_gid(id.get_msb()));
    }

    inline gid_type strip_credit_from_gid(gid_type const& id) HPX_PURE;

    inline gid_type strip_credit_from_gid(gid_type const& id)
    {
        boost::uint64_t const msb = strip_credit_from_gid(id.get_msb());
        boost::uint64_t const lsb = id.get_lsb();
        return gid_type(msb, lsb);
    }

    inline gid_type strip_credit_from_cgid(gid_type const& id) HPX_PURE;

    inline gid_type strip_credit_from_cgid(gid_type const& id)
    {
        boost::uint64_t const msb = strip_credit_from_gid(id.get_msb());
        boost::uint64_t const lsb = id.get_lsb();
        return gid_type(msb, lsb);
    }

    inline void set_credit_for_gid(gid_type& id, boost::uint16_t credit)
    {
        BOOST_ASSERT(0 == (credit & ~gid_type::credit_base_mask));
        id.set_msb((id.get_msb() & ~gid_type::credit_mask) |
            ((credit & gid_type::credit_base_mask) << 16));
    }

    inline gid_type split_credits_for_gid(gid_type& id, int fraction = 2)
    {
        boost::uint64_t msb = id.get_msb();
        boost::uint16_t credits = boost::uint16_t((msb & gid_type::credit_mask) >> 16);
        boost::uint32_t newcredits = credits / fraction;

        msb &= ~gid_type::credit_mask;
        id.set_msb(msb | (((credits - newcredits) << 16) & gid_type::credit_mask) | gid_type::was_split_mask);

        return gid_type(msb | ((newcredits << 16) & gid_type::credit_mask) | gid_type::was_split_mask,
            id.get_lsb());
    }

    inline bool gid_was_split(gid_type const& id)
    {
        return (id.get_msb() & gid_type::was_split_mask) ? true : false;
    }

    ///////////////////////////////////////////////////////////////////////////
    gid_type const invalid_gid = gid_type();

    namespace detail
    {
        ///////////////////////////////////////////////////////////////////////
        enum id_type_management
        {
            unknown_deleter = -1,
            unmanaged = 0,          // unmanaged GID
            managed = 1             // managed GID
        };

        // forward declaration
        struct HPX_EXPORT id_type_impl;

        // custom deleter for id_type_impl above
        void HPX_EXPORT gid_managed_deleter (id_type_impl* p);
        void HPX_EXPORT gid_unmanaged_deleter (id_type_impl* p);

        ///////////////////////////////////////////////////////////////////////
        struct HPX_EXPORT id_type_impl : gid_type
        {
        private:
            typedef void (*deleter_type)(detail::id_type_impl*);
            static deleter_type get_deleter(id_type_management t);

        public:
            id_type_impl()
              : count_(0), type_(unknown_deleter)
            {}

            explicit id_type_impl (boost::uint64_t lsb_id, id_type_management t)
              : gid_type(0, lsb_id), count_(0), type_(t)
            {}

            explicit id_type_impl (boost::uint64_t msb_id, boost::uint64_t lsb_id,
                    id_type_management t)
              : gid_type(msb_id, lsb_id), count_(0), type_(t)
            {}

            explicit id_type_impl (gid_type const& gid, id_type_management t)
              : gid_type(gid), count_(0), type_(t)
            {}

            id_type_management get_management_type() const
            {
                return type_;
            }

        private:
            // serialization
            friend class boost::serialization::access;

            template <typename Archive>
            void save(Archive& ar, const unsigned int version) const;

            template <typename Archive>
            void load(Archive& ar, const unsigned int version);

            BOOST_SERIALIZATION_SPLIT_MEMBER()

            // credit management (called during serialization), this function
            // has to be 'const' as save() above has to be 'const'.
            naming::gid_type prepare_gid() const;

            // reference counting
            friend void intrusive_ptr_add_ref(id_type_impl* p);
            friend void intrusive_ptr_release(id_type_impl* p);

            boost::detail::atomic_count count_;
            id_type_management type_;
        };

        /// support functions for boost::intrusive_ptr
        inline void intrusive_ptr_add_ref(id_type_impl* p)
        {
            ++p->count_;
        }

        inline void intrusive_ptr_release(id_type_impl* p)
        {
            if (0 == --p->count_)
                id_type_impl::get_deleter(p->get_management_type())(p);
        }
    }

    ///////////////////////////////////////////////////////////////////////////
    // the local gid is actually just a wrapper around the real thing
    struct HPX_EXPORT id_type
    {
    public:
        enum management_type
        {
            unknown_deleter = detail::unknown_deleter,
            unmanaged = detail::unmanaged,          ///< unmanaged GID
            managed = detail::managed               ///< managed GID
        };

        id_type() {}

        explicit id_type(boost::uint64_t lsb_id, management_type t)
          : gid_(new detail::id_type_impl(0, lsb_id,
                static_cast<detail::id_type_management>(t)))
        {}

        explicit id_type(gid_type const& gid, management_type t)
          : gid_(new detail::id_type_impl(gid,
                static_cast<detail::id_type_management>(t)))
        {
            BOOST_ASSERT(get_credit_from_gid(*gid_) || t == unmanaged);
        }

        explicit id_type(boost::uint64_t msb_id, boost::uint64_t lsb_id,
                management_type t)
          : gid_(new detail::id_type_impl(msb_id, lsb_id,
                static_cast<detail::id_type_management>(t)))
        {
            BOOST_ASSERT(get_credit_from_gid(*gid_) || t == unmanaged);
        }

        gid_type& get_gid() { return *gid_; }
        gid_type const& get_gid() const { return *gid_; }

        // This function is used in AGAS unit tests, do not remove.
        management_type get_management_type() const
        {
            return management_type(gid_->get_management_type());
        }

        id_type& operator++()       // pre-increment
        {
            ++(*gid_);
            return *this;
        }
        id_type operator++(int)     // post-increment
        {
            (*gid_)++;
            return *this;
        }

        operator util::safe_bool<id_type>::result_type() const
        {
            return util::safe_bool<id_type>()(gid_ && *gid_);
        }

        // comparison is required as well
        friend bool operator== (id_type const& lhs, id_type const& rhs)
        {
            if (!lhs)
                return !rhs;
            if (!rhs)
                return !lhs;

            return *lhs.gid_ == *rhs.gid_;
        }
        friend bool operator!= (id_type const& lhs, id_type const& rhs)
        {
            return !(lhs == rhs);
        }

        friend bool operator< (id_type const& lhs, id_type const& rhs)
        {
            return lhs.gid_.get() < rhs.gid_.get();
        }

        friend bool operator<= (id_type const& lhs, id_type const& rhs)
        {
            return lhs.gid_.get() <= rhs.gid_.get();
        }

        friend bool operator> (id_type const& lhs, id_type const& rhs)
        {
            return lhs.gid_.get() > rhs.gid_.get();
        }

        friend bool operator>= (id_type const& lhs, id_type const& rhs)
        {
            return lhs.gid_.get() >= rhs.gid_.get();
        }

        // access the internal parts of the gid
        boost::uint64_t get_msb() const
        {
            return gid_->get_msb();
        }
        void set_msb(boost::uint64_t msb)
        {
            gid_->set_msb(msb);
        }
        boost::uint64_t get_lsb() const
        {
            return gid_->get_lsb();
        }
        void set_lsb(boost::uint64_t lsb)
        {
            gid_->set_lsb(lsb);
        }
        void set_lsb(void* lsb)
        {
            gid_->set_lsb(lsb);
        }

    private:
        friend std::ostream& operator<< (std::ostream& os, id_type const& id);

        friend class boost::serialization::access;

        template <class Archive>
        void save(Archive & ar, const unsigned int version) const;

        template <class Archive>
        void load(Archive & ar, const unsigned int version);

        BOOST_SERIALIZATION_SPLIT_MEMBER()

        boost::intrusive_ptr<detail::id_type_impl> gid_;
    };

    ///////////////////////////////////////////////////////////////////////////
    inline std::ostream& operator<< (std::ostream& os, id_type const& id)
    {
        os << id.get_gid();
        return os;
    }

    ///////////////////////////////////////////////////////////////////////
    //  Handle conversion to/from prefix
    inline id_type get_id_from_locality_id(boost::uint32_t prefix) HPX_SUPER_PURE;

    inline id_type get_id_from_locality_id(boost::uint32_t prefix)
    {
        return id_type(boost::uint64_t(prefix+1) << 32, 0, id_type::unmanaged);
    }

    inline boost::uint32_t get_locality_id_from_id(id_type const& id) HPX_PURE;

    inline boost::uint32_t get_locality_id_from_id(id_type const& id)
    {
        return boost::uint32_t(id.get_msb() >> 32)-1;
    }

    inline id_type get_locality_from_id(id_type const& id)
<<<<<<< HEAD
    {
        return get_id_from_prefix(get_prefix_from_id(id));
    }

    ///////////////////////////////////////////////////////////////////////
    inline bool is_local_address(id_type const& gid, id_type const& prefix) HPX_PURE;

    inline bool is_local_address(id_type const& gid, id_type const& prefix)
=======
>>>>>>> 3ef933a3
    {
        return get_id_from_locality_id(get_locality_id_from_id(id));
    }

    ///////////////////////////////////////////////////////////////////////
    id_type const invalid_id = id_type();

    ///////////////////////////////////////////////////////////////////////
    HPX_EXPORT char const* get_management_type_name(id_type::management_type m);
}}

///////////////////////////////////////////////////////////////////////////////
// this is the current version of the id_type serialization format
BOOST_CLASS_VERSION(hpx::naming::gid_type, HPX_GIDTYPE_VERSION)
BOOST_CLASS_TRACKING(hpx::naming::gid_type, boost::serialization::track_never)
BOOST_CLASS_VERSION(hpx::naming::id_type, HPX_IDTYPE_VERSION)
BOOST_CLASS_TRACKING(hpx::naming::id_type, boost::serialization::track_never)
BOOST_SERIALIZATION_INTRUSIVE_PTR(hpx::naming::detail::id_type_impl)

#include <hpx/config/warnings_suffix.hpp>

#endif
<|MERGE_RESOLUTION|>--- conflicted
+++ resolved
@@ -254,14 +254,7 @@
         return get_gid_from_locality_id(get_locality_id_from_gid(id));
     }
 
-<<<<<<< HEAD
-    inline gid_type get_locality_from_gid(gid_type const& id)
-    {
-        return get_gid_from_prefix(get_prefix_from_gid(id));
-    }
-=======
     boost::uint32_t const invalid_locality_id = ~0U;
->>>>>>> 3ef933a3
 
     ///////////////////////////////////////////////////////////////////////////
     inline boost::uint16_t get_credit_from_gid(gid_type const& id) HPX_PURE;
@@ -582,17 +575,6 @@
     }
 
     inline id_type get_locality_from_id(id_type const& id)
-<<<<<<< HEAD
-    {
-        return get_id_from_prefix(get_prefix_from_id(id));
-    }
-
-    ///////////////////////////////////////////////////////////////////////
-    inline bool is_local_address(id_type const& gid, id_type const& prefix) HPX_PURE;
-
-    inline bool is_local_address(id_type const& gid, id_type const& prefix)
-=======
->>>>>>> 3ef933a3
     {
         return get_id_from_locality_id(get_locality_id_from_id(id));
     }
