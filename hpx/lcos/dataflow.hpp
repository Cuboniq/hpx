--- conflicted
+++ resolved
@@ -228,7 +228,7 @@
 
         HPX_FORCEINLINE void done()
         {
-<<<<<<< HEAD
+            hpx::util::annotate_function annotate(func_);
 #if HPX_HAVE_ITTNOTIFY != 0
             util::itt::string_handle const& sh =
                 traits::get_function_annotation_itt<Func>::call(func_);
@@ -242,9 +242,6 @@
             }
             else
 #endif
-=======
-            hpx::util::annotate_function annotate(func_);
->>>>>>> 53659ca4
             execute(indices_type(), is_void());
         }
 
