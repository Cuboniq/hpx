//  Copyright (c) 2007-2017 Hartmut Kaiser
//  Copyright (c) 2014-2015 Agustin Berge
//
//  Distributed under the Boost Software License, Version 1.0. (See accompanying
//  file LICENSE_1_0.txt or copy at http://www.boost.org/LICENSE_1_0.txt)

#if !defined(HPX_LCOS_LOCAL_CONTINUATION_APR_17_2012_0150PM)
#define HPX_LCOS_LOCAL_CONTINUATION_APR_17_2012_0150PM

#include <hpx/config.hpp>
#include <hpx/error_code.hpp>
#include <hpx/lcos/detail/future_data.hpp>
#include <hpx/lcos/future.hpp>
#include <hpx/runtime/launch_policy.hpp>
#include <hpx/throw_exception.hpp>
#include <hpx/traits/future_access.hpp>
#include <hpx/traits/future_traits.hpp>
#include <hpx/traits/is_executor.hpp>
#include <hpx/util/annotated_function.hpp>
#include <hpx/util/bind.hpp>
#include <hpx/util/decay.hpp>
#include <hpx/util/deferred_call.hpp>
#include <hpx/util/thread_description.hpp>

#include <boost/intrusive_ptr.hpp>

#include <functional>
#include <mutex>
#include <utility>
#include <type_traits>

///////////////////////////////////////////////////////////////////////////////
namespace hpx { namespace lcos { namespace detail
{
    template <typename Future>
    struct transfer_result
    {
        template <typename Source, typename Destination>
        void apply(Source && src, Destination& dest, std::false_type) const
        {
            try {
                dest.set_value(src.get());
            }
            catch (...) {
                dest.set_exception(boost::current_exception());
            }
        }

        template <typename Source, typename Destination>
        void apply(Source && src, Destination& dest, std::true_type) const
        {
            try {
                src.get();
                dest.set_value(util::unused);
            }
            catch (...) {
                dest.set_exception(boost::current_exception());
            }
        }

        template <typename SourceState, typename DestinationState>
        void operator()(SourceState && src, DestinationState const& dest) const
        {
            typedef std::is_void<
                typename traits::future_traits<Future>::type
            > is_void;

            apply(traits::future_access<Future>::create(
                std::forward<SourceState>(src)), *dest, is_void());
        }
    };

    template <typename Func, typename Future, typename Continuation>
    void invoke_continuation(Func& func, Future& future, Continuation& cont,
        std::false_type)
    {
        try {
            cont.set_value(func(std::move(future)));
        }
        catch (...) {
            cont.set_exception(boost::current_exception());
        }
    }

    template <typename Func, typename Future, typename Continuation>
    void invoke_continuation(Func& func, Future& future, Continuation& cont,
        std::true_type)
    {
        try {
            func(std::move(future));
            cont.set_value(util::unused);
        }
        catch (...) {
            cont.set_exception(boost::current_exception());
        }
    }

    template <typename Func, typename Future, typename Continuation>
    typename std::enable_if<
        !traits::detail::is_unique_future<
            typename util::result_of<Func(Future)>::type
        >::value
    >::type invoke_continuation(Func& func, Future& future, Continuation& cont)
    {
        typedef std::is_void<
            typename util::result_of<Func(Future)>::type
        > is_void;

<<<<<<< HEAD
#if HPX_HAVE_ITTNOTIFY != 0
        util::itt::string_handle const& sh =
            traits::get_function_annotation_itt<Func>::call(func);
        util::itt::task task(hpx::get_thread_itt_domain(), sh);
#elif defined(HPX_HAVE_APEX)
        char const* name = traits::get_function_annotation<Func>::call(func);
        if (name != nullptr)
        {
            util::apex_wrapper apex_profiler(name);
            invoke_continuation(func, future, cont, is_void());
        }
        else
#endif
=======
        hpx::util::annotate_function annotate(func);
>>>>>>> 53659ca4
        invoke_continuation(func, future, cont, is_void());
    }

    template <typename Func, typename Future, typename Continuation>
    typename std::enable_if<
        traits::detail::is_unique_future<
            typename util::result_of<Func(Future)>::type
        >::value
    >::type invoke_continuation(Func& func, Future& future, Continuation& cont)
    {
        try {
            typedef
                typename util::result_of<Func(Future)>::type
                inner_future;
            typedef
                typename traits::detail::shared_state_ptr_for<inner_future>::type
                inner_shared_state_ptr;

            // take by value, as the future may go away immediately
            inner_shared_state_ptr inner_state =
                traits::detail::get_shared_state(func(std::move(future)));
            typename inner_shared_state_ptr::element_type* ptr =
                inner_state.get();

            if (ptr == nullptr)
            {
                HPX_THROW_EXCEPTION(no_state,
                    "invoke_continuation",
                    "the inner future has no valid shared state");
            }

            // Bind an on_completed handler to this future which will transfer
            // its result to the new future.
            boost::intrusive_ptr<Continuation> cont_(&cont);
            ptr->execute_deferred();
            ptr->set_on_completed(
                util::deferred_call(transfer_result<inner_future>(),
                    std::move(inner_state), std::move(cont_)));
        }
        catch (...) {
            cont.set_exception(boost::current_exception());
        }
     }

    ///////////////////////////////////////////////////////////////////////////
    template <typename ContResult>
    struct continuation_result
    {
        typedef ContResult type;
    };

    template <typename ContResult>
    struct continuation_result<future<ContResult> >
    {
        typedef ContResult type;
    };

    ///////////////////////////////////////////////////////////////////////////
    template <typename Future, typename F, typename ContResult>
    class continuation
      : public future_data<typename continuation_result<ContResult>::type>
    {
    private:
        typedef future_data<
                typename continuation_result<ContResult>::type
            > base_type;

        typedef typename base_type::mutex_type mutex_type;
        typedef typename base_type::result_type result_type;

    protected:
        threads::thread_id_type get_id() const
        {
            std::lock_guard<mutex_type> l(this->mtx_);
            return id_;
        }
        void set_id(threads::thread_id_type const& id)
        {
            std::lock_guard<mutex_type> l(this->mtx_);
            id_ = id;
        }

        struct reset_id
        {
            reset_id(continuation& target)
              : target_(target)
            {
                if (threads::get_self_ptr() != nullptr)
                    target.set_id(threads::get_self_id());
            }
            ~reset_id()
            {
                target_.set_id(threads::invalid_thread_id);
            }
            continuation& target_;
        };

    public:
        typedef typename base_type::init_no_addref init_no_addref;

        template <typename Func>
        continuation(Func && f)
          : started_(false), id_(threads::invalid_thread_id)
          , f_(std::forward<Func>(f))
        {}

        template <typename Func>
        continuation(Func && f, init_no_addref no_addref)
          : base_type(no_addref),
            started_(false), id_(threads::invalid_thread_id),
            f_(std::forward<Func>(f))
        {}

        void run_impl(
            typename traits::detail::shared_state_ptr_for<
                Future
            >::type && f)
        {
            Future future = traits::future_access<Future>::create(std::move(f));
            invoke_continuation(f_, future, *this);
        }

        void run(
            typename traits::detail::shared_state_ptr_for<
                Future
            >::type && f, threads::thread_priority, error_code& ec)
        {
            {
                std::lock_guard<mutex_type> l(this->mtx_);
                if (started_) {
                    HPX_THROWS_IF(ec, task_already_started,
                        "continuation::run",
                        "this task has already been started");
                    return;
                }
                started_ = true;
            }

            run_impl(std::move(f));

            if (&ec != &throws)
                ec = make_success_code();
        }

        void run(
            typename traits::detail::shared_state_ptr_for<
                Future
            >::type && f, threads::thread_priority priority)
        {
            run(std::move(f), priority, throws);
        }

        threads::thread_result_type
        async_impl(
            typename traits::detail::shared_state_ptr_for<
                Future
            >::type && f)
        {
            reset_id r(*this);

            Future future = traits::future_access<Future>::create(std::move(f));
            invoke_continuation(f_, future, *this);
            return threads::thread_result_type(threads::terminated, nullptr);
        }

        void async(
            typename traits::detail::shared_state_ptr_for<
                Future
            >::type && f,
            threads::thread_priority priority,
            error_code& ec)
        {
            {
                std::lock_guard<mutex_type> l(this->mtx_);
                if (started_) {
                    HPX_THROWS_IF(ec, task_already_started,
                        "continuation::async",
                        "this task has already been started");
                    return;
                }
                started_ = true;
            }

            boost::intrusive_ptr<continuation> this_(this);
            threads::thread_result_type (continuation::*async_impl_ptr)(
                typename traits::detail::shared_state_ptr_for<Future>::type &&
            ) = &continuation::async_impl;

            util::thread_description desc(f_, "continuation::async");
            applier::register_thread_plain(
                util::bind(util::one_shot(async_impl_ptr),
                    std::move(this_), std::move(f)),
                desc, threads::pending, true, priority);

            if (&ec != &throws)
                ec = make_success_code();
        }

        void async(
            typename traits::detail::shared_state_ptr_for<
                Future
            >::type && f,
            threads::executor& sched, error_code& ec)
        {
            {
                std::lock_guard<mutex_type> l(this->mtx_);
                if (started_) {
                    HPX_THROWS_IF(ec, task_already_started,
                        "continuation::async",
                        "this task has already been started");
                    return;
                }
                started_ = true;
            }

            boost::intrusive_ptr<continuation> this_(this);
            threads::thread_result_type (continuation::*async_impl_ptr)(
                typename traits::detail::shared_state_ptr_for<Future>::type &&
            ) = &continuation::async_impl;

            util::thread_description desc(f_, "continuation::async");
            sched.add(
                util::deferred_call(async_impl_ptr, std::move(this_), std::move(f)),
                desc);

            if (&ec != &throws)
                ec = make_success_code();
        }

        template <typename Executor>
        void async_exec(
            typename traits::detail::shared_state_ptr_for<
                Future
            >::type && f,
            Executor& exec, error_code& ec)
        {
            {
                std::lock_guard<mutex_type> l(this->mtx_);
                if (started_) {
                    HPX_THROWS_IF(ec, task_already_started,
                        "continuation::async_exec",
                        "this task has already been started");
                    return;
                }
                started_ = true;
            }

            boost::intrusive_ptr<continuation> this_(this);
            threads::thread_result_type (continuation::*async_impl_ptr)(
                typename traits::detail::shared_state_ptr_for<Future>::type &&
            ) = &continuation::async_impl;

            parallel::executor_traits<Executor>::apply_execute(
                exec, async_impl_ptr, std::move(this_), std::move(f));

            if (&ec != &throws)
                ec = make_success_code();
        }

        void async(
            typename traits::detail::shared_state_ptr_for<
                Future
            >::type && f,
            threads::thread_priority priority)
        {
            async(std::move(f), priority, throws);
        }

        void async(
            typename traits::detail::shared_state_ptr_for<
                Future
            >::type && f, threads::executor& sched)
        {
            async(std::move(f), sched, throws);
        }

        template <typename Executor>
        void async_exec(
            typename traits::detail::shared_state_ptr_for<
                Future
            >::type && f,
            Executor& exec)
        {
            async_exec(std::move(f), exec, throws);
        }

        // cancellation support
        bool cancelable() const
        {
            return true;
        }

        void cancel()
        {
            std::unique_lock<mutex_type> l(this->mtx_);
            try {
                if (!this->started_)
                    HPX_THROW_THREAD_INTERRUPTED_EXCEPTION();

                if (this->is_ready_locked(l))
                    return;   // nothing we can do

                if (id_ != threads::invalid_thread_id) {
                    // interrupt the executing thread
                    threads::interrupt_thread(id_);

                    this->started_ = true;

                    l.unlock();
                    this->set_error(future_cancelled,
                        "continuation<Future, ContResult>::cancel",
                        "future has been canceled");
                }
                else {
                    l.unlock();
                    HPX_THROW_EXCEPTION(future_can_not_be_cancelled,
                        "continuation<Future, ContResult>::cancel",
                        "future can't be canceled at this time");
                }
            }
            catch (...) {
                this->started_ = true;
                this->set_exception(boost::current_exception());
                throw;
            }
        }

    public:
        void attach(Future const& future, launch policy)
        {
            typedef
                typename traits::detail::shared_state_ptr_for<Future>::type
                shared_state_ptr;

            // bind an on_completed handler to this future which will invoke
            // the continuation
            boost::intrusive_ptr<continuation> this_(this);
            void (continuation::*cb)(shared_state_ptr &&, threads::thread_priority);

            if (policy & launch::sync)
                cb = &continuation::run;
            else
                cb = &continuation::async;

            shared_state_ptr state = traits::detail::get_shared_state(future);
            typename shared_state_ptr::element_type* ptr = state.get();

            if (ptr == nullptr)
            {
                HPX_THROW_EXCEPTION(no_state,
                    "continuation::attach",
                    "the future to attach has no valid shared state");
            }

            ptr->execute_deferred();
            ptr->set_on_completed(util::deferred_call(
                    cb, std::move(this_), std::move(state), policy.priority()
                ));
        }

        void attach(Future const& future, threads::executor& sched)
        {
            typedef
                typename traits::detail::shared_state_ptr_for<Future>::type
                shared_state_ptr;

            // bind an on_completed handler to this future which will invoke
            // the continuation
            boost::intrusive_ptr<continuation> this_(this);
            void (continuation::*cb)(shared_state_ptr &&, threads::executor&) =
                &continuation::async;

            shared_state_ptr state = traits::detail::get_shared_state(future);
            typename shared_state_ptr::element_type* ptr = state.get();

            if (ptr == nullptr)
            {
                HPX_THROW_EXCEPTION(no_state,
                    "continuation::attach",
                    "the future to attach has no valid shared state");
            }

            ptr->execute_deferred();
            ptr->set_on_completed(
                util::deferred_call(cb, std::move(this_), std::move(state),
                    std::ref(sched)));
        }

        template <typename Executor>
        void attach_exec(Future const& future, Executor& exec)
        {
            typedef
                typename traits::detail::shared_state_ptr_for<Future>::type
                shared_state_ptr;

            // bind an on_completed handler to this future which will invoke
            // the continuation
            boost::intrusive_ptr<continuation> this_(this);
            void (continuation::*cb)(shared_state_ptr &&, Executor&) =
                &continuation::async_exec<Executor>;

            shared_state_ptr state = traits::detail::get_shared_state(future);
            typename shared_state_ptr::element_type* ptr = state.get();

            if (ptr == nullptr)
            {
                HPX_THROW_EXCEPTION(no_state,
                    "continuation::attach",
                    "the future to attach has no valid shared state");
            }

            ptr->execute_deferred();
            ptr->set_on_completed(
                util::deferred_call(cb, std::move(this_), std::move(state),
                    std::ref(exec)));
        }

    protected:
        bool started_;
        threads::thread_id_type id_;
        typename util::decay<F>::type f_;
    };

    ///////////////////////////////////////////////////////////////////////////
    template <typename ContResult, typename Future, typename F>
    inline typename traits::detail::shared_state_ptr<
        typename continuation_result<ContResult>::type
    >::type
    make_continuation(Future const& future, launch policy, F && f)
    {
        typedef detail::continuation<Future, F, ContResult> shared_state;
        typedef typename shared_state::init_no_addref init_no_addref;
        typedef typename continuation_result<ContResult>::type result_type;

        // create a continuation
        typename traits::detail::shared_state_ptr<result_type>::type p(
            new shared_state(std::forward<F>(f), init_no_addref()), false);
        static_cast<shared_state*>(p.get())->attach(future, policy);
        return p;
    }

    template <typename ContResult, typename Future, typename F>
    inline typename traits::detail::shared_state_ptr<
        typename continuation_result<ContResult>::type
    >::type
    make_continuation(Future const& future, threads::executor& sched, F && f)
    {
        typedef detail::continuation<Future, F, ContResult> shared_state;
        typedef typename shared_state::init_no_addref init_no_addref;
        typedef typename continuation_result<ContResult>::type result_type;

        // create a continuation
        typename traits::detail::shared_state_ptr<result_type>::type p(
            new shared_state(std::forward<F>(f), init_no_addref()), false);
        static_cast<shared_state*>(p.get())->attach(future, sched);
        return p;
    }

    template <typename ContResult, typename Future, typename Executor,
        typename F>
    inline typename traits::detail::shared_state_ptr<
        typename continuation_result<ContResult>::type
    >::type
    make_continuation_exec(Future const& future, Executor& exec, F && f)
    {
        typedef detail::continuation<Future, F, ContResult> shared_state;
        typedef typename shared_state::init_no_addref init_no_addref;
        typedef typename continuation_result<ContResult>::type result_type;

        // create a continuation
        typename traits::detail::shared_state_ptr<result_type>::type p(
            new shared_state(std::forward<F>(f), init_no_addref()), false);
        static_cast<shared_state*>(p.get())->attach_exec(future, exec);
        return p;
    }
}}}

///////////////////////////////////////////////////////////////////////////////
namespace hpx { namespace lcos { namespace detail
{
    ///////////////////////////////////////////////////////////////////////////
    template <typename ContResult>
    class unwrap_continuation : public future_data<ContResult>
    {
    private:
        template <typename Inner>
        void on_inner_ready(
            typename traits::detail::shared_state_ptr_for<
                Inner
            >::type && inner_state)
        {
            try {
                transfer_result<Inner>()(std::move(inner_state), this);
            }
            catch (...) {
                this->set_exception(boost::current_exception());
            }
        }

        template <typename Outer>
        void on_outer_ready(
            typename traits::detail::shared_state_ptr_for<
                Outer
            >::type && outer_state)
        {
            typedef typename traits::future_traits<Outer>::type inner_future;
            typedef
                typename traits::detail::shared_state_ptr_for<inner_future>::type
                inner_shared_state_ptr;

            // Bind an on_completed handler to this future which will transfer
            // its result to the new future.
            boost::intrusive_ptr<unwrap_continuation> this_(this);
            void (unwrap_continuation::*inner_ready)(inner_shared_state_ptr &&) =
                &unwrap_continuation::on_inner_ready<inner_future>;

            try {
                // if we get here, this future is ready
                Outer outer = traits::future_access<Outer>::create(
                    std::move(outer_state));

                // take by value, as the future will go away immediately
                inner_shared_state_ptr inner_state =
                    traits::detail::get_shared_state(outer.get());
                typename inner_shared_state_ptr::element_type* ptr =
                    inner_state.get();

                if (ptr == nullptr)
                {
                    HPX_THROW_EXCEPTION(no_state,
                        "unwrap_continuation<ContResult>::on_outer_ready",
                        "the inner future has no valid shared state");
                }

                ptr->execute_deferred();
                ptr->set_on_completed(
                    util::deferred_call(inner_ready, std::move(this_),
                        std::move(inner_state)));
            }
            catch (...) {
                this->set_exception(boost::current_exception());
            }
        }

    public:
        typedef typename future_data<ContResult>::init_no_addref init_no_addref;

        unwrap_continuation() {}

        unwrap_continuation(init_no_addref no_addref)
          : future_data<ContResult>(no_addref)
        {}

        template <typename Future>
        void attach(Future& future)
        {
            typedef
                typename traits::detail::shared_state_ptr_for<Future>::type
                outer_shared_state_ptr;

            // Bind an on_completed handler to this future which will wait for
            // the inner future and will transfer its result to the new future.
            boost::intrusive_ptr<unwrap_continuation> this_(this);
            void (unwrap_continuation::*outer_ready)(outer_shared_state_ptr &&) =
                &unwrap_continuation::on_outer_ready<Future>;

            outer_shared_state_ptr outer_state =
                traits::detail::get_shared_state(future);
            typename outer_shared_state_ptr::element_type* ptr =
                outer_state.get();

            if (ptr == nullptr)
            {
                HPX_THROW_EXCEPTION(no_state,
                    "unwrap_continuation<ContResult>::attach",
                    "the future has no valid shared state");
            }

            ptr->execute_deferred();
            ptr->set_on_completed(
                util::deferred_call(outer_ready, std::move(this_),
                    std::move(outer_state)));
        }
    };

    template <typename Future>
    inline typename traits::detail::shared_state_ptr<
        typename future_unwrap_result<Future>::result_type>::type
    unwrap(Future&& future, error_code& ec)
    {
        typedef typename future_unwrap_result<Future>::result_type result_type;
        typedef detail::unwrap_continuation<result_type> shared_state;
        typedef typename shared_state::init_no_addref init_no_addref;

        // create a continuation
        typename traits::detail::shared_state_ptr<result_type>::type p(
            new shared_state(init_no_addref()), false);
        static_cast<shared_state*>(p.get())->attach(future);
        return p;
    }
}}}

///////////////////////////////////////////////////////////////////////////////
namespace hpx { namespace lcos { namespace detail
{
    template <typename Future>
    inline typename traits::detail::shared_state_ptr<void>::type
    downcast_to_void(Future& future, bool addref)
    {
        typedef typename traits::detail::shared_state_ptr<void>::type
            shared_state_type;
        typedef typename shared_state_type::element_type element_type;

#if BOOST_VERSION >= 105600
        // same as static_pointer_cast, but with addref option
        return shared_state_type(static_cast<element_type*>(
                traits::detail::get_shared_state(future).get()
            ), addref);
#else
        // Boost before 1.56 doesn't support detaching intrusive pointers
        return boost::static_pointer_cast<element_type>(
                traits::detail::get_shared_state(future)
            );
#endif
    }
}}}

#endif<|MERGE_RESOLUTION|>--- conflicted
+++ resolved
@@ -106,7 +106,7 @@
             typename util::result_of<Func(Future)>::type
         > is_void;
 
-<<<<<<< HEAD
+        hpx::util::annotate_function annotate(func);
 #if HPX_HAVE_ITTNOTIFY != 0
         util::itt::string_handle const& sh =
             traits::get_function_annotation_itt<Func>::call(func);
@@ -120,9 +120,6 @@
         }
         else
 #endif
-=======
-        hpx::util::annotate_function annotate(func);
->>>>>>> 53659ca4
         invoke_continuation(func, future, cont, is_void());
     }
 
