//  Copyright (c) 2007-2012 Hartmut Kaiser
//
//  Distributed under the Boost Software License, Version 1.0. (See accompanying
//  file LICENSE_1_0.txt or copy at http://www.boost.org/LICENSE_1_0.txt)

#if !defined(HPX_LCOS_FUTURE_MAR_06_2012_1059AM)
#define HPX_LCOS_FUTURE_MAR_06_2012_1059AM

#include <hpx/hpx_fwd.hpp>
#include <hpx/config/forceinline.hpp>
<<<<<<< HEAD
#include <hpx/lcos/detail/future_data.hpp>
#include <hpx/runtime/threads/thread_executor.hpp>
=======
#include <hpx/traits/is_future.hpp>
#include <hpx/lcos/detail/future_data.hpp>
>>>>>>> 5486d2db
#include <hpx/util/move.hpp>
#include <hpx/util/date_time_chrono.hpp>
#include <hpx/util/detail/remove_reference.hpp>

#include <boost/intrusive_ptr.hpp>
#include <boost/utility/result_of.hpp>
#include <boost/date_time/posix_time/ptime.hpp>
#include <boost/function_types/result_type.hpp>
#include <boost/detail/iterator.hpp>
#include <boost/static_assert.hpp>
#include <boost/type_traits/is_void.hpp>
#include <boost/mpl/if.hpp>

namespace hpx { namespace lcos
{
    ///////////////////////////////////////////////////////////////////////////
    template <typename T>
    struct future_traits
    {
    };

    template <typename T>
    struct future_traits<lcos::future<T> >
    {
        typedef T value_type;
    };

    template <typename T>
    struct future_traits<lcos::future<T> const>
    {
        typedef T value_type;
    };

    template <typename Iter>
    struct future_iterator_traits
    {
        typedef future_traits<
            typename boost::detail::iterator_traits<Iter>::value_type
        > traits_type;
    };

    template <typename T>
    struct future_iterator_traits<future<T> >
    {
    };

    ///////////////////////////////////////////////////////////////////////////
    template <typename Result>
    class future
    {
    private:
        template <typename Result_>
        friend lcos::future<Result_> detail::make_future_from_data(
            boost::intrusive_ptr<detail::future_data_base<Result_> > const&);

        template <typename Result_>
        friend lcos::future<Result_> detail::make_future_from_data(
            BOOST_RV_REF(boost::intrusive_ptr<detail::future_data_base<Result_> >));

        template <typename Result_>
        friend lcos::future<Result_> detail::make_future_from_data(
            detail::future_data_base<Result_>* p);

        template <typename Result_>
        friend detail::future_data_base<Result_>*
            detail::get_future_data(lcos::future<Result_>&);

        template <typename Result_>
        friend detail::future_data_base<Result_> const*
            detail::get_future_data(lcos::future<Result_> const&);

    private:
        BOOST_COPYABLE_AND_MOVABLE(future)

        typedef lcos::detail::future_data_base<Result> future_data_type;

        explicit future(future_data_type* p)
          : future_data_(p)
        {}

        explicit future(boost::intrusive_ptr<future_data_type> const& p)
          : future_data_(p)
        {}

        explicit future(BOOST_RV_REF(boost::intrusive_ptr<future_data_type>) p)
        {
            future_data_.swap(p);
        }

    public:
        typedef Result result_type;

        future()
        {}

        ~future()
        {}

        future(future const& other)
          : future_data_(other.future_data_)
        {
        }

        future(BOOST_RV_REF(future) other)
        {
            future_data_.swap(other.future_data_);
        }

        // extension: init from given value, set future to ready right away
        explicit future(Result const& init)
        {
            typedef lcos::detail::future_data<Result> impl_type;
            boost::intrusive_ptr<future_data_type> p(new impl_type());
            static_cast<impl_type*>(p.get())->set_data(init);
            future_data_.swap(p);
        }

        // accept wrapped future
        future(BOOST_RV_REF(future<future>) other)
        {
            future f = boost::move(other.unwrap());
            (*this).swap(f);
        }

        explicit future(BOOST_RV_REF(Result) init)
        {
            typedef lcos::detail::future_data<Result> impl_type;
            boost::intrusive_ptr<future_data_type> p(new impl_type());
            static_cast<impl_type*>(p.get())->set_data(boost::move(init));
            future_data_.swap(p);
        }

        // assignment
        future& operator=(BOOST_COPY_ASSIGN_REF(future) other)
        {
            if (this != &other)
                future_data_ = other.future_data_;
            return *this;
        }

        future& operator=(BOOST_RV_REF(future) other)
        {
            if (this != &other) {
                future_data_.swap(other.future_data_);
                other.future_data_.reset();
            }
            return *this;
        }

        void swap(future& other)
        {
            future_data_.swap(other.future_data_);
        }

        // retrieving the value
        Result get(error_code& ec = throws) const
        {
            if (!future_data_) {
                HPX_THROWS_IF(ec, future_uninitialized,
                    "future<Result>::get",
                    "this future has not been initialized");
                return Result();
            }
            return future_data_->get_data(ec);
        }

        Result move(error_code& ec = throws)
        {
            return boost::move(future_data_->move_data(ec));
        }

        // state introspection
        bool ready() const
        {
            return future_data_ && future_data_->ready();
        }

        bool has_value() const
        {
            return future_data_ && future_data_->has_value();
        }

        bool has_exception() const
        {
            return future_data_ && future_data_->has_exception();
        }

        BOOST_SCOPED_ENUM(future_status) get_state() const
        {
            if (!future_data_)
                return future_status::uninitialized;

            return future_data_->get_state();
        }

        // cancellation support
        bool cancelable() const
        {
            return future_data_->cancelable();
        }

        void cancel()
        {
            future_data_->cancel();
        }

        bool valid() const BOOST_NOEXCEPT
        {
            return future_data_.get() ? true : false;
        }

        // continuation support
        template <typename F>
        future<typename boost::result_of<F(future)>::type>
        then(threads::executor sched, BOOST_FWD_REF(F) f);

        template <typename F>
        future<typename boost::result_of<F(future)>::type>
        then(BOOST_FWD_REF(F) f);

        template <typename F>
        future<typename boost::result_of<F(future)>::type>
        then(BOOST_SCOPED_ENUM(launch) policy, BOOST_FWD_REF(F) f);

        // reset any pending continuation function
        void then()
        {
            future_data_->reset_on_completed();
        }

        // wait support
        void wait() const
        {
            future_data_->wait();
        }

        BOOST_SCOPED_ENUM(future_status)
        wait_until(boost::posix_time::ptime const& at)
        {
            return future_data_->wait_until(at);
        }

        BOOST_SCOPED_ENUM(future_status)
        wait_for(boost::posix_time::time_duration const& p)
        {
            return future_data_->wait_for(p);
        }
        template <typename Clock, typename Duration>
        BOOST_SCOPED_ENUM(future_status)
        wait_until(boost::chrono::time_point<Clock, Duration> const& abs_time) const
        {
            return wait_until(util::to_ptime(abs_time));
        }

        template <typename Rep, typename Period>
        BOOST_SCOPED_ENUM(future_status)
        wait_for(boost::chrono::duration<Rep, Period> const& rel_time) const
        {
            return wait_for(util::to_time_duration(rel_time));
        }

        future<typename future_traits<
            typename boost::mpl::if_<
                traits::is_future<Result>, Result, future<void>
            >::type
        >::value_type> unwrap(error_code& ec = throws);

    private:
        template <typename InnerResult, typename UnwrapResult>
        void on_inner_ready(future<InnerResult>& inner,
            boost::intrusive_ptr<lcos::detail::future_data<UnwrapResult> > p);

        template <typename UnwrapResult>
        void on_outer_ready(
            boost::intrusive_ptr<lcos::detail::future_data<UnwrapResult> > p);

    private:
        boost::intrusive_ptr<future_data_type> future_data_;
    };

    // extension: create a pre-initialized future object
    template <typename Result>
    future<typename util::detail::remove_reference<Result>::type>
    make_ready_future(BOOST_FWD_REF(Result) init)
    {
        return future<typename util::detail::remove_reference<Result>::type>(
            boost::forward<Result>(init));
    }

    ///////////////////////////////////////////////////////////////////////////
    template <>
    class future<void>
    {
    private:
        template <typename Result_>
        friend lcos::future<Result_> detail::make_future_from_data(
            boost::intrusive_ptr<detail::future_data_base<Result_> > const&);

        template <typename Result_>
        friend lcos::future<Result_> detail::make_future_from_data(
            BOOST_RV_REF(boost::intrusive_ptr<detail::future_data_base<Result_> >));

        template <typename Result_>
        friend lcos::future<Result_> detail::make_future_from_data(
            detail::future_data_base<Result_>*);

        template <typename Result_>
        friend detail::future_data_base<Result_>*
            detail::get_future_data(lcos::future<Result_>&);

        template <typename Result_>
        friend detail::future_data_base<Result_> const*
            detail::get_future_data(lcos::future<Result_> const&);

        // make_future uses the dummy argument constructor below
        friend future<void> make_ready_future();

    private:
        BOOST_COPYABLE_AND_MOVABLE(future)

        typedef lcos::detail::future_data_base<void> future_data_type;

        explicit future(future_data_type* p)
          : future_data_(p)
        {}

        explicit future(boost::intrusive_ptr<future_data_type> const& p)
          : future_data_(p)
        {}

        explicit future(BOOST_RV_REF(boost::intrusive_ptr<future_data_type>) p)
        {
            future_data_.swap(p);
        }

        explicit future(int)
        {
            boost::intrusive_ptr<future_data_type> p(
                new lcos::detail::future_data<void>());
            static_cast<lcos::detail::future_data<void> *>(p.get())->
                set_data(util::unused);
            future_data_.swap(p);
        }

    public:
        typedef void result_type;

        future()
        {}

        ~future()
        {}

        future(future const& other)
          : future_data_(other.future_data_)
        {
        }

        future(BOOST_RV_REF(future) other)
        {
            future_data_.swap(other.future_data_);
        }

        // accept wrapped future
        future(BOOST_RV_REF(future<future>) other)
        {
            future f = boost::move(other.unwrap());
            (*this).swap(f);
        }

        future& operator=(BOOST_COPY_ASSIGN_REF(future) other)
        {
            if (this != &other)
                future_data_ = other.future_data_;
            return *this;
        }

        future& operator=(BOOST_RV_REF(future) other)
        {
            if (this != &other)
            {
                future_data_.swap(other.future_data_);
                other.future_data_.reset();
            }
            return *this;
        }

        void swap(future& other)
        {
            future_data_.swap(other.future_data_);
        }

        // retrieving the value
        void get(error_code& ec = throws) const
        {
            future_data_->get_data(ec);
        }

        void move(error_code& ec = throws)
        {
            future_data_->move_data(ec);
        }

        // state introspection
        bool ready() const
        {
            return future_data_->ready();
        }

        bool has_value() const
        {
            return future_data_->has_value();
        }

        bool has_exception() const
        {
            return future_data_->has_exception();
        }

        BOOST_SCOPED_ENUM(future_status) get_state() const
        {
            if (!future_data_)
                return future_status::uninitialized;

            return future_data_->get_state();
        }

        // cancellation support
        bool cancelable() const
        {
            return future_data_->cancelable();
        }

        void cancel()
        {
            future_data_->cancel();
        }

        bool valid() const BOOST_NOEXCEPT
        {
            return future_data_.get() ? true : false;
        }

        // continuation support
        template <typename F>
        future<typename boost::result_of<F(future)>::type>
        then(threads::executor sched, BOOST_FWD_REF(F) f);

        template <typename F>
        future<typename boost::result_of<F(future)>::type>
        then(BOOST_FWD_REF(F) f);

        template <typename F>
        future<typename boost::result_of<F(future)>::type>
        then(BOOST_SCOPED_ENUM(launch) policy, BOOST_FWD_REF(F) f);

        // reset any pending continuation function
        void then()
        {
            future_data_->reset_on_completed();
        }

        // wait support
        void wait() const
        {
            future_data_->wait();
        }

        BOOST_SCOPED_ENUM(future_status)
        wait_until(boost::posix_time::ptime const& at)
        {
            return future_data_->wait_until(at);
        }

        BOOST_SCOPED_ENUM(future_status)
        wait_for(boost::posix_time::time_duration const& p)
        {
            return future_data_->wait_for(p);
        }

        template <typename Clock, typename Duration>
        BOOST_SCOPED_ENUM(future_status)
        wait_until(boost::chrono::time_point<Clock, Duration> const& abs_time) const
        {
            return wait_until(util::to_ptime(abs_time));
        }

        template <typename Rep, typename Period>
        BOOST_SCOPED_ENUM(future_status)
        wait_for(boost::chrono::duration<Rep, Period> const& rel_time) const
        {
            return wait_for(util::to_time_duration(rel_time));
        }

    private:
        boost::intrusive_ptr<future_data_type> future_data_;
    };

    // extension: create a pre-initialized future object
    inline future<void> make_ready_future()
    {
        return future<void>(1);   // dummy argument
    }

    ///////////////////////////////////////////////////////////////////////////
    namespace detail
    {
        template <typename Result>
        inline lcos::future<Result> make_future_from_data(
            boost::intrusive_ptr<detail::future_data_base<Result> > const& p)
        {
            return lcos::future<Result>(p);
        }

        template <typename Result>
        inline lcos::future<Result> make_future_from_data( //-V659
            BOOST_RV_REF(boost::intrusive_ptr<detail::future_data_base<Result> >) p)
        {
            return lcos::future<Result>(boost::move(p));
        }

        template <typename Result>
        inline lcos::future<Result> make_future_from_data(
            detail::future_data_base<Result>* p)
        {
            return lcos::future<Result>(p);
        }

        template <typename Result>
        inline detail::future_data_base<Result>*
            get_future_data(lcos::future<Result>& f)
        {
            return f.future_data_.get();
        }

        template <typename Result>
        inline detail::future_data_base<Result> const*
            get_future_data(lcos::future<Result> const& f)
        {
            return f.future_data_.get();
        }
    }
}}

#endif<|MERGE_RESOLUTION|>--- conflicted
+++ resolved
@@ -8,13 +8,8 @@
 
 #include <hpx/hpx_fwd.hpp>
 #include <hpx/config/forceinline.hpp>
-<<<<<<< HEAD
-#include <hpx/lcos/detail/future_data.hpp>
-#include <hpx/runtime/threads/thread_executor.hpp>
-=======
 #include <hpx/traits/is_future.hpp>
 #include <hpx/lcos/detail/future_data.hpp>
->>>>>>> 5486d2db
 #include <hpx/util/move.hpp>
 #include <hpx/util/date_time_chrono.hpp>
 #include <hpx/util/detail/remove_reference.hpp>
@@ -229,10 +224,6 @@
         // continuation support
         template <typename F>
         future<typename boost::result_of<F(future)>::type>
-        then(threads::executor sched, BOOST_FWD_REF(F) f);
-
-        template <typename F>
-        future<typename boost::result_of<F(future)>::type>
         then(BOOST_FWD_REF(F) f);
 
         template <typename F>
@@ -461,10 +452,6 @@
         // continuation support
         template <typename F>
         future<typename boost::result_of<F(future)>::type>
-        then(threads::executor sched, BOOST_FWD_REF(F) f);
-
-        template <typename F>
-        future<typename boost::result_of<F(future)>::type>
         then(BOOST_FWD_REF(F) f);
 
         template <typename F>
