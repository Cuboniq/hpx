--- conflicted
+++ resolved
@@ -348,8 +348,6 @@
         {
             return bulk_execute_helper::call(0, exec, std::forward<F>(f), shape);
         }
-<<<<<<< HEAD
-=======
 
         ///////////////////////////////////////////////////////////////////////
         template <typename Parameters>
@@ -401,7 +399,6 @@
         {
             return has_pending_closures_helper::call(0, exec);
         }
->>>>>>> 9f8d4120
         /// \endcond
     }
 
@@ -613,8 +610,6 @@
         {
             return detail::call_bulk_execute(exec, std::forward<F>(f), shape);
         }
-<<<<<<< HEAD
-=======
 
         /// Retrieve the number of (kernel-)threads used by the associated
         /// executor.
@@ -647,7 +642,6 @@
         {
             return detail::call_has_pending_closures(exec);
         }
->>>>>>> 9f8d4120
     };
 
     ///////////////////////////////////////////////////////////////////////////
