--- conflicted
+++ resolved
@@ -188,18 +188,11 @@
         executor_type& executor() { return exec_; }
         /// Return the associated executor object.
         executor_type const& executor() const { return exec_; }
-<<<<<<< HEAD
 
         /// Return the associated executor parameters object.
         executor_parameters_type& parameters() { return params_; }
         /// Return the associated executor parameters object.
         executor_parameters_type const& parameters() const { return params_; }
-=======
-
-        /// Return the associated executor parameters object.
-        executor_parameters_type& parameters() { return params_; }
-        /// Return the associated executor parameters object.
-        executor_parameters_type const& parameters() const { return params_; }
 
     private:
         friend class hpx::serialization::access;
@@ -208,7 +201,6 @@
         void serialize(Archive & ar, const unsigned int version)
         {
         }
->>>>>>> 4bd21468
 
     private:
         executor_type exec_;
@@ -487,8 +479,6 @@
         executor_parameters_type const& parameters() const { return params_; }
 
     private:
-<<<<<<< HEAD
-=======
         friend class hpx::serialization::access;
 
         template <typename Archive>
@@ -497,7 +487,6 @@
         }
 
     private:
->>>>>>> 4bd21468
         executor_type exec_;
         executor_parameters_type params_;
     };
@@ -765,18 +754,11 @@
         executor_type& executor() { return exec_; }
         /// Return the associated executor object.
         executor_type const& executor() const { return exec_; }
-<<<<<<< HEAD
 
         /// Return the associated executor parameters object.
         executor_parameters_type& parameters() { return params_; }
         /// Return the associated executor parameters object.
         executor_parameters_type const& parameters() const { return params_; }
-=======
-
-        /// Return the associated executor parameters object.
-        executor_parameters_type& parameters() { return params_; }
-        /// Return the associated executor parameters object.
-        executor_parameters_type const& parameters() const { return params_; }
 
     private:
         friend class hpx::serialization::access;
@@ -785,7 +767,6 @@
         void serialize(Archive & ar, const unsigned int version)
         {
         }
->>>>>>> 4bd21468
 
     private:
         executor_type exec_;
@@ -1048,18 +1029,11 @@
         executor_type& executor() { return exec_; }
         /// Return the associated executor object.
         executor_type const& executor() const { return exec_; }
-<<<<<<< HEAD
 
         /// Return the associated executor parameters object.
         executor_parameters_type& parameters() { return params_; }
         /// Return the associated executor parameters object.
         executor_parameters_type const& parameters() const { return params_; }
-=======
-
-        /// Return the associated executor parameters object.
-        executor_parameters_type& parameters() { return params_; }
-        /// Return the associated executor parameters object.
-        executor_parameters_type const& parameters() const { return params_; }
 
     private:
         friend class hpx::serialization::access;
@@ -1068,7 +1042,6 @@
         void serialize(Archive & ar, const unsigned int version)
         {
         }
->>>>>>> 4bd21468
 
     private:
         executor_type exec_;
@@ -1267,8 +1240,6 @@
         executor_parameters_type const& parameters() const { return params_; }
 
     private:
-<<<<<<< HEAD
-=======
         friend class hpx::serialization::access;
 
         template <typename Archive>
@@ -1277,7 +1248,6 @@
         }
 
     private:
->>>>>>> 4bd21468
         executor_type exec_;
         executor_parameters_type params_;
     };
