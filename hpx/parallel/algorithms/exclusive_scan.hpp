--- conflicted
+++ resolved
@@ -173,19 +173,11 @@
             }
         };
 
-<<<<<<< HEAD
-        template <typename ExPolicy, typename InIter, typename OutIter, typename T,
+        template <typename ExPolicy, typename FwdIter1, typename FwdIter2, typename T,
             typename Op, typename Conv = util::projection_identity>
-        static typename util::detail::algorithm_result<ExPolicy, OutIter>::type
-        exclusive_scan_(ExPolicy&& policy, InIter first, InIter last, OutIter dest,
-            T const& init, Op && op, std::false_type, Conv && conv = Conv()) {
-=======
-        template <typename ExPolicy, typename FwdIter1, typename FwdIter2, typename T,
-            typename Op>
         static typename util::detail::algorithm_result<ExPolicy, FwdIter2>::type
         exclusive_scan_(ExPolicy&& policy, FwdIter1 first, FwdIter1 last, FwdIter2 dest,
-            T const& init, Op && op, std::false_type) {
->>>>>>> 944eb275
+            T const& init, Op && op, std::false_type, Conv && conv = Conv()) {
 
 #if defined(HPX_HAVE_ALGORITHM_INPUT_ITERATOR_SUPPORT)
             typedef std::integral_constant<bool,
@@ -207,19 +199,11 @@
         }
 
         // forward declare the segmented version of this algorithm
-<<<<<<< HEAD
-        template <typename ExPolicy, typename InIter, typename OutIter, typename T,
+        template <typename ExPolicy, typename FwdIter1, typename FwdIter2, typename T,
             typename Op, typename Conv = util::projection_identity>
-        static typename util::detail::algorithm_result<ExPolicy, OutIter>::type
-        exclusive_scan_(ExPolicy&& policy, InIter first, InIter last, OutIter dest,
-            T const& init, Op && op, std::true_type, Conv && conv = Conv());
-=======
-        template <typename ExPolicy, typename FwdIter1, typename FwdIter2, typename T,
-            typename Op>
         static typename util::detail::algorithm_result<ExPolicy, FwdIter2>::type
         exclusive_scan_(ExPolicy&& policy, FwdIter1 first, FwdIter1 last, FwdIter2 dest,
-            T const& init, Op && op, std::true_type);
->>>>>>> 944eb275
+            T const& init, Op && op, std::true_type, Conv && conv = Conv());
         /// \endcond
     }
 
