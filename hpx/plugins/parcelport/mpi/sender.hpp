//  Copyright (c) 2007-2013 Hartmut Kaiser
//  Copyright (c) 2014-2015 Thomas Heller
//
//  Distributed under the Boost Software License, Version 1.0. (See accompanying
//  file LICENSE_1_0.txt or copy at http://www.boost.org/LICENSE_1_0.txt)

#ifndef HPX_PARCELSET_POLICIES_MPI_SENDER_HPP
#define HPX_PARCELSET_POLICIES_MPI_SENDER_HPP

#include <hpx/lcos/local/spinlock.hpp>

#include <hpx/plugins/parcelport/mpi/mpi_environment.hpp>
#include <hpx/plugins/parcelport/mpi/sender_connection.hpp>
#include <hpx/plugins/parcelport/mpi/tag_provider.hpp>

#include <hpx/util/memory_chunk_pool.hpp>

#include <list>
#include <iterator>
#include <memory>

#include <boost/thread/locks.hpp>

namespace hpx { namespace parcelset { namespace policies { namespace mpi
{
    struct sender
    {
        typedef util::memory_chunk_pool<> memory_pool_type;
        typedef
            util::detail::memory_chunk_pool_allocator<char, util::memory_chunk_pool<>>
            allocator_type;
        typedef
            std::vector<char, allocator_type>
            data_type;
        typedef
            sender_connection
            connection_type;
<<<<<<< HEAD
=======
#if defined(HPX_INTEL_VERSION) && ((__GNUC__ == 4 && __GNUC_MINOR__ == 4) \
 || HPX_INTEL_VERSION < 1400)
>>>>>>> c4ec377f
        typedef boost::shared_ptr<connection_type> connection_ptr;
        typedef std::list<connection_ptr> connection_list;

        typedef hpx::lcos::local::spinlock mutex_type;
        sender(memory_pool_type & chunk_pool)
          : next_free_tag_(-1)
          , chunk_pool_(chunk_pool)
        {
        }

        void run()
        {
            get_next_free_tag();
        }

        connection_ptr create_connection(int dest,
            performance_counters::parcels::gatherer & parcels_sent)
        {
            return boost::make_shared<connection_type>(this, dest, chunk_pool_, parcels_sent);
        }

        void add(connection_ptr const & ptr)
        {
            boost::unique_lock<mutex_type> l(connections_mtx_);
            connections_.push_back(ptr);
        }
//         template <typename Handler>
//         void send(
//             int dest
//           , parcel && p
//           , Handler && handler
//           , Buffer && buffer
//           , performance_counters::parcels::gatherer & parcels_sent
//         )
//         {
//             connection_ptr sender(
//                 new connection_type(
//                     tag_provider_.acquire()
//                   , dest
//                   , std::move(p)
//                   , std::move(buffer)
//                   , std::forward<Handler>(handler)
//                   , parcels_sent
//                 )
//             );
//
//             if(!sender->send())
//             {
//                 boost::unique_lock<mutex_type> l(connections_mtx_);
//                 connections_.push_back(std::move(sender));
//             }
//         }

        int acquire_tag()
        {
            return tag_provider_.acquire();
        }

        void send_messages(
            connection_list connections
        )
        {
            std::size_t k = 0;
            typename connection_list::iterator it = connections.begin();

            // We try to handle all receives within 1 secone
            while(it != connections.end())
            {
                connection_type & sender = **it;
                if(sender.send())
                {
                    connection_ptr s = *it;
                    it = connections.erase(it);
                    error_code ec;
                    s->postprocess_handler_(ec, s->destination(), s);
                }
                else
                {
                    if(k < 32 || k & 1) //-V112
                    {
                        if(threads::get_self_ptr())
                            hpx::this_thread::suspend(hpx::threads::pending,
                                "mpi::sender::wait_done");
                    }
                    ++k;
                    ++it;
                }
            }

            if(!connections.empty())
            {
                boost::unique_lock<mutex_type> l(connections_mtx_);
                if(connections_.empty())
                {
                    std::swap(connections, connections_);
                }
                else
                {
                    connections_.insert(
                        connections_.end()
<<<<<<< HEAD
=======
#if defined(HPX_INTEL_VERSION) && ((__GNUC__ == 4 && __GNUC_MINOR__ == 4) \
           || HPX_INTEL_VERSION < 1400)
                      , connections.begin()
                      , connections.end()
#else
>>>>>>> c4ec377f
                      , std::make_move_iterator(connections.begin())
                      , std::make_move_iterator(connections.end())
                    );
                }
            }
        }

        bool background_work(std::size_t num_thread)
        {
            connection_list connections;
            {
                boost::unique_lock<mutex_type> l(connections_mtx_);
                std::swap(connections, connections_);
            }
            bool has_work = false;
            if(!connections.empty())
            {
                if(hpx::is_starting())
                {
                    send_messages(std::move(connections));
                }
                else
                {
//                     error_code ec(lightweight);
                    hpx::applier::register_thread_nullary(
                        util::bind(
                            util::one_shot(&sender::send_messages),
                            this, std::move(connections)),
                        "mpi::sender::send_messages",
                        threads::pending, true, threads::thread_priority_boost,
                        num_thread, threads::thread_stacksize_default);
                }
                has_work = true;
            }
            next_free_tag();
            return has_work;
        }

    private:
        tag_provider tag_provider_;

        void next_free_tag()
        {
            int next_free = -1;
            {
                mutex_type::scoped_try_lock l(next_free_tag_mtx_);
                if(l)
                    next_free = next_free_tag_locked();
            }

            if(next_free != -1)
            {
                HPX_ASSERT(next_free > 1);
                tag_provider_.release(next_free);
            }
        }

        int next_free_tag_locked()
        {
            util::mpi_environment::scoped_try_lock l;

            if(l.locked)
            {
                MPI_Status status;
                int completed = 0;
                int ret = 0;
                ret = MPI_Test(&next_free_tag_request_, &completed, &status);
                HPX_ASSERT(ret == MPI_SUCCESS);
                if(completed)// && status->MPI_ERROR != MPI_ERR_PENDING)
                {
                    return get_next_free_tag();
                }
            }
            return -1;
        }

        int get_next_free_tag()
        {
            int next_free = next_free_tag_;
            MPI_Irecv(
                &next_free_tag_
              , 1
              , MPI_INT
              , MPI_ANY_SOURCE
              , 1
              , util::mpi_environment::communicator()
              , &next_free_tag_request_
            );
            return next_free;
        }

        mutex_type connections_mtx_;
        lcos::local::detail::condition_variable connections_cond_;
        connection_list connections_;

        mutex_type next_free_tag_mtx_;
        MPI_Request next_free_tag_request_;
        int next_free_tag_;

        memory_pool_type & chunk_pool_;
    };


}}}}

#endif<|MERGE_RESOLUTION|>--- conflicted
+++ resolved
@@ -27,7 +27,9 @@
     {
         typedef util::memory_chunk_pool<> memory_pool_type;
         typedef
-            util::detail::memory_chunk_pool_allocator<char, util::memory_chunk_pool<>>
+            util::detail::memory_chunk_pool_allocator<
+                char, util::memory_chunk_pool<>
+            >
             allocator_type;
         typedef
             std::vector<char, allocator_type>
@@ -35,11 +37,6 @@
         typedef
             sender_connection
             connection_type;
-<<<<<<< HEAD
-=======
-#if defined(HPX_INTEL_VERSION) && ((__GNUC__ == 4 && __GNUC_MINOR__ == 4) \
- || HPX_INTEL_VERSION < 1400)
->>>>>>> c4ec377f
         typedef boost::shared_ptr<connection_type> connection_ptr;
         typedef std::list<connection_ptr> connection_list;
 
@@ -58,7 +55,9 @@
         connection_ptr create_connection(int dest,
             performance_counters::parcels::gatherer & parcels_sent)
         {
-            return boost::make_shared<connection_type>(this, dest, chunk_pool_, parcels_sent);
+            return
+                boost::make_shared<connection_type>(
+                    this, dest, chunk_pool_, parcels_sent);
         }
 
         void add(connection_ptr const & ptr)
@@ -140,14 +139,6 @@
                 {
                     connections_.insert(
                         connections_.end()
-<<<<<<< HEAD
-=======
-#if defined(HPX_INTEL_VERSION) && ((__GNUC__ == 4 && __GNUC_MINOR__ == 4) \
-           || HPX_INTEL_VERSION < 1400)
-                      , connections.begin()
-                      , connections.end()
-#else
->>>>>>> c4ec377f
                       , std::make_move_iterator(connections.begin())
                       , std::make_move_iterator(connections.end())
                     );
