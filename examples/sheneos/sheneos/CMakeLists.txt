# Copyright (c) 2007-2012 Hartmut Kaiser
#
# Distributed under the Boost Software License, Version 1.0. (See accompanying
# file LICENSE_1_0.txt or copy at http://www.boost.org/LICENSE_1_0.txt)

<<<<<<< HEAD
###############################################################################
set(client_sources
    dimension.cpp
    interpolator.cpp
    read_values.cpp)

set(server_sources
    server/configuration.cpp
    server/partition3d.cpp)

###############################################################################
set(client_headers
    configuration.hpp
    dimension.hpp
    interpolator.hpp
    partition3d.hpp
    read_values.hpp)

set(stubs_headers
    stubs/configuration.hpp
    stubs/partition3d.hpp)

set(server_headers
    server/configuration.hpp
    server/partition3d.hpp)

set(headers
    ${client_headers}
    ${stubs_headers}
    ${server_headers})

###############################################################################
=======
>>>>>>> 3ef933a3
set(dependencies
    ${HDF5_CPP_LIBRARY} ${HDF5_LIBRARY}
    distributing_factory_component)

add_hpx_component(sheneos
  DEPENDENCIES ${dependencies}
  FOLDER "Examples/ShenEOS"
  AUTOGLOB)
<|MERGE_RESOLUTION|>--- conflicted
+++ resolved
@@ -3,41 +3,6 @@
 # Distributed under the Boost Software License, Version 1.0. (See accompanying
 # file LICENSE_1_0.txt or copy at http://www.boost.org/LICENSE_1_0.txt)
 
-<<<<<<< HEAD
-###############################################################################
-set(client_sources
-    dimension.cpp
-    interpolator.cpp
-    read_values.cpp)
-
-set(server_sources
-    server/configuration.cpp
-    server/partition3d.cpp)
-
-###############################################################################
-set(client_headers
-    configuration.hpp
-    dimension.hpp
-    interpolator.hpp
-    partition3d.hpp
-    read_values.hpp)
-
-set(stubs_headers
-    stubs/configuration.hpp
-    stubs/partition3d.hpp)
-
-set(server_headers
-    server/configuration.hpp
-    server/partition3d.hpp)
-
-set(headers
-    ${client_headers}
-    ${stubs_headers}
-    ${server_headers})
-
-###############################################################################
-=======
->>>>>>> 3ef933a3
 set(dependencies
     ${HDF5_CPP_LIBRARY} ${HDF5_LIBRARY}
     distributing_factory_component)
