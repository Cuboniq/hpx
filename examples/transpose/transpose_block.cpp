--- conflicted
+++ resolved
@@ -285,16 +285,10 @@
                 [&](boost::uint64_t b)
                 {
                     std::vector<hpx::future<void> > phase_futures;
-<<<<<<< HEAD
-                    //phase_futures.resize(num_local_blocks);
-                    auto phase_range = boost::irange(static_cast<boost::uint64_t>(0),
-                        num_blocks);
-=======
                     phase_futures.reserve(num_blocks);
 
                     auto phase_range = boost::irange(
                         static_cast<boost::uint64_t>(0), num_blocks);
->>>>>>> d0f8bbd5
                     for(boost::uint64_t phase: phase_range)
                     {
                         const boost::uint64_t block_size = block_order * block_order;
@@ -405,20 +399,12 @@
         {
             for(boost::uint64_t j = 0; j != block_order; j += tile_size)
             {
-<<<<<<< HEAD
-                for(boost::uint64_t it = i; it < (std::min)
-                    (block_order, i + tile_size); ++it)
-                {
-                    for(boost::uint64_t jt = j; jt < (std::min)
-                        (block_order, j + tile_size); ++jt)
-=======
                 boost::uint64_t max_i = (std::min)(block_order, i + tile_size);
                 boost::uint64_t max_j = (std::min)(block_order, j + tile_size);
 
                 for(boost::uint64_t it = i; it != max_i; ++it)
                 {
                     for(boost::uint64_t jt = j; jt != max_j; ++jt)
->>>>>>> d0f8bbd5
                     {
                         B[it + block_order * jt] = A[jt + block_order * it];
                     }
