//  Copyright (c) 2014-2015 Thomas Heller
//
//  Distributed under the Boost Software License, Version 1.0. (See accompanying
//  file LICENSE_1_0.txt or copy at http://www.boost.org/LICENSE_1_0.txt)

#include <hpx/hpx_init.hpp>
#include <hpx/hpx.hpp>

#include <hpx/include/parallel_algorithm.hpp>
#include <hpx/include/parallel_numeric.hpp>
#include <hpx/include/serialization.hpp>
#include <hpx/util/safe_lexical_cast.hpp>

#include <hpx/parallel/util/numa_allocator.hpp>

#include <boost/range/irange.hpp>

#include <algorithm>
#include <cstddef>
#include <cstdint>
#include <iostream>
#include <memory>
#include <numeric>
#include <string>
#include <utility>
#include <vector>

#define COL_SHIFT 1000.00           // Constant to shift column index
#define ROW_SHIFT 0.001             // Constant to shift row index

///////////////////////////////////////////////////////////////////////////////
hpx::threads::topology& retrieve_topology()
{
    static hpx::threads::topology& topo = hpx::threads::create_topology();
    return topo;
}

bool verbose = false;

char const* A_block_basename = "/transpose/block/A";
char const* B_block_basename = "/transpose/block/B";

struct sub_block
{
    enum mode {
        reference
      , owning
    };

    sub_block()
      : size_(0)
      , data_(nullptr)
      , mode_(reference)
    {}

    sub_block(double * data, std::uint64_t size)
      : size_(size)
      , data_(data)
      , mode_(reference)
    {}

    ~sub_block()
    {
        if(data_ && mode_ == owning)
        {
            delete[] data_;
        }
    }

    sub_block(sub_block && other)
      : size_(other.size_)
      , data_(other.data_)
      , mode_(other.mode_)
    {
        if(mode_ == owning) { other.data_ = nullptr; other.size_ = 0; }
    }

    sub_block & operator=(sub_block && other)
    {
        size_ = other.size_;
        data_ = other.data_;
        mode_ = other.mode_;
        if(mode_ == owning) { other.data_ = nullptr; other.size_ = 0; }

        return *this;
    }

    double operator[](std::size_t i) const
    {
        HPX_ASSERT(data_);
        return data_[i];
    }

    double & operator[](std::size_t i)
    {
        HPX_ASSERT(data_);
        HPX_ASSERT(mode_ == reference);
        return data_[i];
    }

    void load(hpx::serialization::input_archive & ar, unsigned version)
    {
        ar & size_;
        if(size_ > 0)
        {
            data_ = new double[size_];
            hpx::serialization::array<double> arr(data_, size_);
            ar >> arr;
            mode_ = owning;
        }
    }

    void save(hpx::serialization::output_archive & ar, unsigned version) const
    {
        ar & size_;
        if(size_ > 0)
        {
            hpx::serialization::array<double> arr(data_, size_);
            ar << arr;
        }
    }

    HPX_SERIALIZATION_SPLIT_MEMBER()

    std::uint64_t size_;
    double * data_;
    mode mode_;

    HPX_MOVABLE_ONLY(sub_block);
};

///////////////////////////////////////////////////////////////////////////////
// dirty workaround to avoid serialization of executors
typedef
    hpx::threads::executors::local_priority_queue_attached_executor
    executor_type;
typedef
    std::vector<executor_type>
    executors_vector;
typedef
    hpx::parallel::util::numa_allocator<double, executors_vector>
    allocator_type;

executors_vector execs;

struct block_component
  : hpx::components::component_base<block_component>
{
    block_component()
      : data_(0, 0.0, allocator_type(execs_, retrieve_topology()))
    {
        // This ctor should never be called.
        HPX_ASSERT(false);
    }

    block_component(std::uint64_t size, std::size_t numa_domain)
      : execs_(1, execs[numa_domain])
      , data_(size, 0.0, allocator_type(execs_, retrieve_topology()))
    {}

    sub_block get_sub_block(std::uint64_t offset, std::uint64_t size)
    {
        HPX_ASSERT(!data_.empty());
        return sub_block(&data_[offset], size);
    }

    HPX_DEFINE_COMPONENT_DIRECT_ACTION(block_component, get_sub_block);

    executors_vector execs_;
    std::vector<double, allocator_type> data_;
};

struct block
  : hpx::components::client_base<block, block_component>
{
    typedef hpx::components::client_base<block, block_component> base_type;

    block() {}

    block(hpx::future<hpx::id_type> id)
      : base_type(std::move(id))
    {
    }

    block(
        std::uint64_t id, std::uint64_t size, const char * base_name,
        std::size_t numa_domain)
      : base_type(hpx::new_<block_component>(hpx::find_here(), size, numa_domain))
    {
    }

    hpx::future<sub_block> get_sub_block(std::uint64_t offset, std::uint64_t size)
    {
        block_component::get_sub_block_action act;
        return hpx::async(act, get_id(), offset, size);
    }
};

// The macros below are necessary to generate the code required for exposing
// our partition type remotely.
//
// HPX_REGISTER_COMPONENT() exposes the component creation
// through hpx::new_<>().
typedef hpx::components::component<block_component> block_component_type;
HPX_REGISTER_COMPONENT(block_component_type, block_component);

// HPX_REGISTER_ACTION() exposes the component member function for remote
// invocation.
typedef block_component::get_sub_block_action get_sub_block_action;
HPX_REGISTER_ACTION(get_sub_block_action);

void transpose(hpx::future<sub_block> Af, hpx::future<sub_block> Bf,
    std::uint64_t block_order, std::uint64_t tile_size, std::uint64_t domain);
double test_results(std::uint64_t order, std::uint64_t block_order,
    std::vector<block> & trans, std::uint64_t blocks_start,
    std::uint64_t blocks_end, std::uint64_t domain);

///////////////////////////////////////////////////////////////////////////////
std::size_t get_num_numa_nodes(hpx::threads::topology const& topo,
    boost::program_options::variables_map& vm)
{
    std::size_t numa_nodes = topo.get_number_of_numa_nodes();
    if (numa_nodes == 0)
        numa_nodes = topo.get_number_of_sockets();

    std::string num_numa_domains_str =
        vm["transpose-numa-domains"].as<std::string>();

    if (num_numa_domains_str != "all")
    {
        numa_nodes = hpx::util::safe_lexical_cast<std::size_t>(num_numa_domains_str);
    }

    return numa_nodes;
}

std::pair<std::size_t, std::size_t> get_num_numa_pus(
    hpx::threads::topology const& topo, std::size_t numa_nodes,
    boost::program_options::variables_map& vm)
{
    std::size_t numa_pus = hpx::threads::hardware_concurrency() / numa_nodes;

    std::string num_threads_str = vm["transpose-threads"].as<std::string>();
    std::size_t pus = numa_pus;

    if(num_threads_str != "all")
    {
        pus = hpx::util::safe_lexical_cast<std::size_t>(num_threads_str);
    }

    return std::make_pair(numa_pus, pus);
}

///////////////////////////////////////////////////////////////////////////////
int hpx_main(boost::program_options::variables_map& vm)
{
    {
        // extract hardware topology
        hpx::threads::topology const& topo = retrieve_topology();

        std::size_t numa_nodes = get_num_numa_nodes(topo, vm);
        std::pair<std::size_t, std::size_t> pus =
            get_num_numa_pus(topo, numa_nodes, vm);

        hpx::id_type here = hpx::find_here();
        bool root = here == hpx::find_root_locality();

        std::uint64_t num_localities = hpx::get_num_localities().get();

        std::uint64_t order = vm["matrix_size"].as<std::uint64_t>();
        std::uint64_t iterations = vm["iterations"].as<std::uint64_t>();
        std::uint64_t num_local_blocks = vm["num_blocks"].as<std::uint64_t>();
        std::uint64_t tile_size = order;

        if(vm.count("tile_size"))
            tile_size = vm["tile_size"].as<std::uint64_t>();

        verbose = vm.count("verbose") ? true : false;

        execs.reserve(numa_nodes);

        // creating our executors ....
        for (std::size_t i = 0; i != numa_nodes; ++i)
        {
            // create executor for this NUMA domain
            execs.emplace_back(i * pus.first, pus.second);
        }

        ///////////////////////////////////////////////////////////////////////
        std::uint64_t bytes =
            static_cast<std::uint64_t>(2.0 * sizeof(double) * order * order);

        std::uint64_t num_blocks = num_localities * num_local_blocks;
        std::uint64_t num_numa_blocks = num_local_blocks / numa_nodes;

        std::uint64_t block_order = order / num_blocks;
        std::uint64_t col_block_size = order * block_order;

        std::uint64_t id = hpx::get_locality_id();

        std::vector<block> A(num_blocks);
        std::vector<block> B(num_blocks);

        std::uint64_t blocks_start = id * num_local_blocks;
        std::uint64_t blocks_end = (id + 1) * num_local_blocks;

        std::vector<boost::integer_range<std::uint64_t> > numa_ranges;
        numa_ranges.reserve(numa_nodes);

        // Actually allocate the block components in AGAS
        std::uint64_t numa_block_begin = blocks_start;
        std::uint64_t block_numa_node = 0;
        std::uint64_t numa_blocks_allocated = 0;

        // Allocate our block components in AGAS
        for(std::uint64_t b = blocks_start; b != blocks_end; ++b)
        {
            A[b] = block(b, col_block_size, A_block_basename, block_numa_node);
            B[b] = block(b, col_block_size, B_block_basename, block_numa_node);
            ++numa_blocks_allocated;
            if(numa_blocks_allocated == num_numa_blocks)
            {
                std::cout << block_numa_node << ": "
                    << numa_block_begin << " " << b + 1 << "\n";
                numa_ranges.push_back(boost::irange(numa_block_begin, b + 1));
                numa_block_begin = b + 1;
                ++block_numa_node;
                numa_blocks_allocated = 0;
            }
        }

        // establish connection between localities, refer to all blocks from
        // everywhere
        std::vector<hpx::future<hpx::id_type> > A_ids
            = hpx::find_all_from_basename(A_block_basename, num_blocks);
        std::vector<hpx::future<hpx::id_type> > B_ids
            = hpx::find_all_from_basename(B_block_basename, num_blocks);

        if(root)
        {
            std::cout
                << "Serial Matrix transpose: B = A^T\n"
                << "Matrix order          = " << order << "\n"
                << "Matrix local columns  = " << block_order << "\n"
                << "Number of blocks      = " << num_blocks << "\n"
                << "Number of localities  = " << num_localities << "\n";
            if(tile_size < order)
                std::cout << "Tile size             = " << tile_size << "\n";
            else
                std::cout << "Untiled\n";
            std::cout
                << "Number of iterations  = " << iterations << "\n";
        }

        using hpx::parallel::for_each;
        using hpx::parallel::execution::par;

        // Fill the original matrix, set transpose to known garbage value.
        auto range = boost::irange(blocks_start, blocks_end);
        for_each(par, boost::begin(range), boost::end(range),
            [&](std::uint64_t b)
            {
                std::shared_ptr<block_component> A_ptr =
                    hpx::get_ptr<block_component>(A[b].get_id()).get();
                std::shared_ptr<block_component> B_ptr =
                    hpx::get_ptr<block_component>(B[b].get_id()).get();

                for(std::uint64_t i = 0; i != order; ++i)
                {
                    for(std::uint64_t j = 0; j != block_order; ++j)
                    {
                        double col_val = COL_SHIFT * (b*block_order + j);
                        A_ptr->data_[i * block_order + j] = col_val + ROW_SHIFT * i;
                        B_ptr->data_[i * block_order + j] = -1.0;
                    }
                }

                // register the blocks for other localities to discover
                hpx::register_with_basename(A_block_basename, A[b].get_id(), b);
                hpx::register_with_basename(B_block_basename, B[b].get_id(), b);
            }
        );

        hpx::wait_all(A_ids);
        hpx::wait_all(B_ids);

        for(std::uint64_t b = 0; b != num_blocks; ++b)
        {
            // Convert id to our client
            if(b < blocks_start || b >= blocks_end)
            {
                A[b] = block(std::move(A_ids[b]));
                B[b] = block(std::move(B_ids[b]));
            }
        }

        double avgtime = 0.0;
        double maxtime = 0.0;
        double mintime = 366.0 * 24.0*3600.0; // set the minimum time to a large value;
                                              // one leap year should be enough

        hpx::lcos::local::barrier b(numa_ranges.size());

        // perform actual transpose
        std::vector<hpx::future<double> > numa_workers;
        numa_workers.reserve(numa_ranges.size());
        for(std::uint64_t domain = 0; domain < numa_ranges.size(); ++domain)
        {
            numa_workers.push_back(
                hpx::async(
                    execs[domain],
                    [&, domain]() -> double
                    {
                        double errsq = 0.0;
                        for(std::uint64_t iter = 0; iter < iterations; ++iter)
                        {
                            b.wait();
                            hpx::util::high_resolution_timer t;

                            auto range = numa_ranges[domain];

                            std::uint64_t block_start = *boost::begin(range);
                            std::uint64_t block_end = *boost::end(range);
                            std::uint64_t blocks_size = block_end - block_start;

                            std::vector<hpx::future<void> > block_futures;
                            block_futures.resize(blocks_size);

                            for_each(par.on(execs[domain]),
                                boost::begin(range), boost::end(range),
                                [
                                    domain, &block_futures, num_blocks,
                                    block_start, block_order, tile_size, &A, &B
                                ]
                                (std::uint64_t b)
                                {
                                    std::vector<hpx::future<void> > phase_futures;
                                    phase_futures.reserve(num_blocks);

                                    auto phase_range = boost::irange(
                                        static_cast<std::uint64_t>(0), num_blocks);
                                    for(std::uint64_t phase: phase_range)
                                    {
                                        const std::uint64_t block_size =
                                            block_order * block_order;
                                        const std::uint64_t from_block = phase;
                                        const std::uint64_t from_phase = b;
                                        const std::uint64_t A_offset =
                                            from_phase * block_size;
                                        const std::uint64_t B_offset =
                                            phase * block_size;

                                        phase_futures.push_back(
                                            hpx::dataflow(
                                                execs[domain]
                                              , &transpose
                                              , A[from_block].get_sub_block(
                                                    A_offset, block_size)
                                              , B[b].get_sub_block(B_offset, block_size)
                                              , block_order
                                              , tile_size
                                              , domain
                                            )
                                        );
                                    }

                                    block_futures[b - block_start] =
                                        hpx::when_all(phase_futures);
                                }
                            );

                            hpx::wait_all(block_futures);

                            b.wait();
                            double elapsed = t.elapsed();

                            if(domain == 0)
                            {
                                // Skip the first iteration
                                if(iter > 0 || iterations == 1)
                                {
                                    avgtime = avgtime + elapsed;
                                    maxtime = (std::max)(maxtime, elapsed);
                                    mintime = (std::min)(mintime, elapsed);
                                }
                            }

                            errsq += test_results(order, block_order, B,
                                block_start, block_end, domain);
                        }
                        return errsq;
                    }
                )
            );
        }
        std::vector<double> errsqs = hpx::util::unwrapped(numa_workers);

        ///////////////////////////////////////////////////////////////////////
        // Analyze and output results
        if(root)
        {
            double errsq = std::accumulate(errsqs.begin(), errsqs.end(), 0.0);

            std::cout << "Solution validates\n";
            avgtime = avgtime/static_cast<double>(
                (std::max)(iterations-1, static_cast<std::uint64_t>(1)));
            std::cout
                << "Rate (MB/s): " << 1.e-6 * bytes/mintime << ", "
                << "Avg time (s): " << avgtime << ", "
                << "Min time (s): " << mintime << ", "
                << "Max time (s): " << maxtime << "\n";

            if(verbose)
                std::cout << "Squared errors: " << errsq << "\n";
        }
    }

    return hpx::finalize();
}

// Launch with something like:
//
// --transpose-numa-domains=2 --transpose-threads=6
//
// There shouldn't be any need for using  --hpx:threads or --hpx:bind, those
// are computed internally.
//
int main(int argc, char* argv[])
{
    using namespace boost::program_options;

    options_description desc_commandline;
    desc_commandline.add_options()
        ("matrix_size", value<std::uint64_t>()->default_value(1024),
         "Matrix Size")
        ("iterations", value<std::uint64_t>()->default_value(10),
         "# iterations")
        ("tile_size", value<std::uint64_t>(),
         "Number of tiles to divide the individual matrix blocks for improved "
         "cache and TLB performance")
        ("num_blocks", value<std::uint64_t>()->default_value(1),
         "Number of blocks to divide the individual matrix blocks for "
         "improved cache and TLB performance")
        ( "verbose", "Verbose output")
        ("transpose-threads",
         boost::program_options::value<std::string>()->default_value("all"),
         "number of threads per NUMA domain to use. (default: all)")
        ("transpose-numa-domains",
         boost::program_options::value<std::string>()->default_value("all"),
         "number of NUMA domains to use. (default: all)")
    ;

    // parse command line here to extract the necessary settings for HPX
    parsed_options opts =
        command_line_parser(argc, argv)
            .allow_unregistered()
            .options(desc_commandline)
            .style(command_line_style::unix_style)
            .run();

    variables_map vm;
    store(opts, vm);

    hpx::threads::topology const& topo = retrieve_topology();
    std::size_t numa_nodes = get_num_numa_nodes(topo, vm);
    std::pair<std::size_t, std::size_t> pus =
        get_num_numa_pus(topo, numa_nodes, vm);
    std::size_t num_cores = topo.get_number_of_numa_node_cores(0);

    // Initialize and run HPX, this example requires to run hpx_main on all
    // localities
    std::vector<std::string> cfg = {
        "hpx.run_hpx_main!=1",
        "hpx.numa_sensitive=2",  // no-cross NUMA stealing
        // block all cores of requested number of NUMA-domains
        boost::str(boost::format("hpx.cores=%d") % (numa_nodes * num_cores)),
        boost::str(boost::format("hpx.os_threads=%d") % (numa_nodes * pus.second))
    };

    std::string node_name("numanode");
    if (topo.get_number_of_numa_nodes() == 0)
        node_name = "socket";

    std::string bind_desc("hpx.bind!=");
    for (std::size_t i = 0; i != numa_nodes; ++i)
    {
        if (i != 0)
            bind_desc += ";";

        std::size_t base_thread = i * pus.second;
        bind_desc += boost::str(
            boost::format("thread:%d-%d=%s:%d.core:0-%d.pu:0")
              % base_thread % (base_thread+pus.second-1)  // thread:%d-%d
              % node_name % i                             // %s:%d
              % (pus.second-1)                            // core:0-%d
        );
    }
    cfg.push_back(bind_desc);

    return hpx::init(desc_commandline, argc, argv, cfg);
}

void transpose(hpx::future<sub_block> Af, hpx::future<sub_block> Bf,
    std::uint64_t block_order, std::uint64_t tile_size,
    std::uint64_t domain)
{
    sub_block const A = Af.get();
    sub_block B = Bf.get();

    if(tile_size < block_order)
    {
        for(std::uint64_t i = 0; i < block_order; i += tile_size)
        {
            for(std::uint64_t j = 0; j < block_order; j += tile_size)
            {
                std::uint64_t max_i = (std::min)(block_order, i + tile_size);
                std::uint64_t max_j = (std::min)(block_order, j + tile_size);

                for(std::uint64_t it = i; it != max_i; ++it)
                {
                    for(std::uint64_t jt = j; jt != max_j; ++jt)
                    {
                        B[it + block_order * jt] = A[jt + block_order * it];
                    }
                }
            }
        }
    }
    else
    {
        for(std::uint64_t i = 0; i != block_order; ++i)
        {
            for(std::uint64_t j = 0; j != block_order; ++j)
            {
                B[i + block_order * j] = A[j + block_order * i];
            }
        }
    }
}

double test_results(std::uint64_t order, std::uint64_t block_order,
    std::vector<block> & trans, std::uint64_t blocks_start,
    std::uint64_t blocks_end, std::uint64_t domain)
{
    using hpx::parallel::transform_reduce;
    using hpx::parallel::execution::par;

    // Fill the original matrix, set transpose to known garbage value.
    auto range = boost::irange(blocks_start, blocks_end);
    double errsq =
        transform_reduce(
            par.on(execs[domain]),
            boost::begin(range), boost::end(range), 0.0,
<<<<<<< HEAD
            [](double lhs, double rhs) { return lhs + rhs; },
=======
>>>>>>> a3201219
            [&](std::uint64_t b) -> double
            {
                sub_block trans_block =
                    trans[b].get_sub_block(0, order * block_order).get();
                double errsq = 0.0;
                for(std::uint64_t i = 0; i < order; ++i)
                {
                    double col_val = COL_SHIFT * i;
                    for(std::uint64_t j = 0; j < block_order; ++j)
                    {
                        double diff = trans_block[i * block_order + j] -
                            (col_val + ROW_SHIFT * (b * block_order + j));
                        errsq += diff * diff;
                    }
                }
                return errsq;
<<<<<<< HEAD
            }
=======
            },
            [](double lhs, double rhs) { return lhs + rhs; }
>>>>>>> a3201219
        );

    if(verbose)
        std::cout << " Squared sum of differences: " << errsq << "\n";

    return errsq;
}<|MERGE_RESOLUTION|>--- conflicted
+++ resolved
@@ -651,10 +651,7 @@
         transform_reduce(
             par.on(execs[domain]),
             boost::begin(range), boost::end(range), 0.0,
-<<<<<<< HEAD
             [](double lhs, double rhs) { return lhs + rhs; },
-=======
->>>>>>> a3201219
             [&](std::uint64_t b) -> double
             {
                 sub_block trans_block =
@@ -671,12 +668,7 @@
                     }
                 }
                 return errsq;
-<<<<<<< HEAD
             }
-=======
-            },
-            [](double lhs, double rhs) { return lhs + rhs; }
->>>>>>> a3201219
         );
 
     if(verbose)
