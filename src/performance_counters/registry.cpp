//  Copyright (c) 2007-2013 Hartmut Kaiser
//  Copyright (c)      2011 Bryce Lelbach
//
//  Distributed under the Boost Software License, Version 1.0. (See accompanying
//  file LICENSE_1_0.txt or copy at http://www.boost.org/LICENSE_1_0.txt)

#include <hpx/hpx_fwd.hpp>
#include <hpx/runtime/agas/interface.hpp>
#include <hpx/runtime/components/server/create_component_with_args.hpp>
#include <hpx/performance_counters/registry.hpp>
#include <hpx/performance_counters/server/raw_counter.hpp>
#include <hpx/performance_counters/server/elapsed_time_counter.hpp>
#include <hpx/performance_counters/server/aggregating_counter.hpp>
#include <hpx/util/logging.hpp>

#include <boost/foreach.hpp>
#include <boost/format.hpp>

///////////////////////////////////////////////////////////////////////////////
namespace hpx { namespace performance_counters
{
    ///////////////////////////////////////////////////////////////////////////
    registry::counter_type_map_type::iterator
        registry::locate_counter_type(std::string const& type_name)
    {
        counter_type_map_type::iterator it = countertypes_.find(type_name);
        if (it == countertypes_.end()) {
            // if the full type is not available, try to locate the object name
            // as a type only
            error_code ec(lightweight);
            counter_path_elements p;
            get_counter_type_path_elements(type_name, p, ec);
            if (!ec)
                it = countertypes_.find("/" + p.objectname_);
        }
        return it;
    }

    registry::counter_type_map_type::const_iterator
        registry::locate_counter_type(std::string const& type_name) const
    {
        counter_type_map_type::const_iterator it = countertypes_.find(type_name);
        if (it == countertypes_.end()) {
            // if the full type is not available, try to locate the object name
            // as a type only
            error_code ec(lightweight);
            counter_path_elements p;
            get_counter_type_path_elements(type_name, p, ec);
            if (!ec)
                it = countertypes_.find("/" + p.objectname_);
        }
        return it;
    }

    ///////////////////////////////////////////////////////////////////////////
    counter_status registry::add_counter_type(counter_info const& info,
        HPX_STD_FUNCTION<create_counter_func> const& create_counter_,
        HPX_STD_FUNCTION<discover_counters_func> const& discover_counters_,
        error_code& ec)
    {
        // create canonical type name
        std::string type_name;
        counter_status status = get_counter_type_name(info.fullname_, type_name, ec);
        if (!status_is_valid(status)) return status;

        counter_type_map_type::iterator it = locate_counter_type(type_name);
        if (it != countertypes_.end()) {
            HPX_THROWS_IF(ec, bad_parameter, "registry::add_counter_type",
                boost::str(boost::format(
                    "counter type already defined: %s") % type_name));
            return status_already_defined;
        }

        std::pair<counter_type_map_type::iterator, bool> p =
            countertypes_.insert(counter_type_map_type::value_type(
            type_name, counter_data(info, create_counter_, discover_counters_)));

        if (!p.second) {
            LPCS_(warning) << (
                boost::format("failed to register counter type %s") % type_name);
            return status_invalid_data;
        }

        LPCS_(info) << (boost::format("counter type %s registered") %
            type_name);

        if (&ec != &throws)
            ec = make_success_code();
        return status_valid_data;
    }

    /// \brief Call the supplied function for the given registered counter type.
    counter_status registry::discover_counter_type(
        std::string const& fullname,
        HPX_STD_FUNCTION<discover_counter_func> discover_counter,
        discover_counters_mode mode, error_code& ec)
    {
        // create canonical type name
        std::string type_name;
        counter_status status = get_counter_type_name(fullname, type_name, ec);
        if (!status_is_valid(status)) return status;

        counter_type_map_type::iterator it = locate_counter_type(type_name);
        if (it == countertypes_.end()) {
            // compose a list of known counter types
            std::string types;
            counter_type_map_type::const_iterator end = countertypes_.end();
            for (counter_type_map_type::const_iterator it = countertypes_.begin();
                 it != end; ++it)
            {
                types += "  " + (*it).first + "\n";
            }

            HPX_THROWS_IF(ec, bad_parameter, "registry::discover_counter_type",
<<<<<<< HEAD
                boost::str(boost::format("unknown counter type: %s, known counter types: %s") %
=======
                boost::str(boost::format("unknown counter type: %s, known counter types: \n%s") % 
>>>>>>> be52d2a5
                    type_name % types));
            return status_counter_type_unknown;
        }

        if (mode == discover_counters_full)
        {
            using HPX_STD_PLACEHOLDERS::_1;
            discover_counter = HPX_STD_BIND(&expand_counter_info, _1,
                discover_counter, boost::ref(ec));
        }

        counter_info info = (*it).second.info_;
        info.fullname_ = fullname;

        if (!(*it).second.discover_counters_.empty() &&
            !(*it).second.discover_counters_(info, discover_counter, mode, ec))
        {
            return status_invalid_data;
        }

        if (&ec != &throws)
            ec = make_success_code();

        return status_valid_data;
    }

    /// \brief Call the supplied function for all registered counter types.
    counter_status registry::discover_counter_types(
        HPX_STD_FUNCTION<discover_counter_func> discover_counter,
        discover_counters_mode mode, error_code& ec)
    {
        if (mode == discover_counters_full)
        {
            using HPX_STD_PLACEHOLDERS::_1;
            discover_counter = HPX_STD_BIND(&expand_counter_info, _1,
                discover_counter, boost::ref(ec));
        }

        BOOST_FOREACH(counter_type_map_type::value_type const& d, countertypes_)
        {
            if (!d.second.discover_counters_.empty() &&
                !d.second.discover_counters_(
                      d.second.info_, discover_counter, mode, ec))
            {
                return status_invalid_data;
            }
        }

        if (&ec != &throws)
            ec = make_success_code();

        return status_valid_data;
    }

    ///////////////////////////////////////////////////////////////////////////
    counter_status registry::get_counter_create_function(
        counter_info const& info, HPX_STD_FUNCTION<create_counter_func>& func,
        error_code& ec) const
    {
        // create canonical type name
        std::string type_name;
        counter_status status = get_counter_type_name(info.fullname_, type_name, ec);
        if (!status_is_valid(status)) return status;

        counter_type_map_type::const_iterator it = locate_counter_type(type_name);
        if (it == countertypes_.end()) {
            HPX_THROWS_IF(ec, bad_parameter, "registry::get_counter_create_function",
                "counter type is not defined");
            return status_counter_type_unknown;
        }

        if ((*it).second.create_counter_.empty()) {
            HPX_THROWS_IF(ec, bad_parameter, "registry::get_counter_create_function",
                "counter type has no associated create function");
            return status_invalid_data;
        }

        func = (*it).second.create_counter_;

        if (&ec != &throws)
            ec = make_success_code();
        return status_valid_data;
    }

    ///////////////////////////////////////////////////////////////////////////
    counter_status registry::get_counter_discovery_function(
        counter_info const& info, HPX_STD_FUNCTION<discover_counters_func>& func,
        error_code& ec) const
    {
        // create canonical type name
        std::string type_name;
        counter_status status = get_counter_type_name(info.fullname_, type_name, ec);
        if (!status_is_valid(status)) return status;

        counter_type_map_type::const_iterator it = locate_counter_type(type_name);
        if (it == countertypes_.end()) {
            HPX_THROWS_IF(ec, bad_parameter, "registry::get_counter_discovery_function",
                "counter type is not defined");
            return status_counter_type_unknown;
        }

        if ((*it).second.discover_counters_.empty()) {
            HPX_THROWS_IF(ec, bad_parameter, "registry::get_counter_discovery_function",
                "counter type has no associated discovery function");
            return status_invalid_data;
        }

        func = (*it).second.discover_counters_;

        if (&ec != &throws)
            ec = make_success_code();
        return status_valid_data;
    }

    ///////////////////////////////////////////////////////////////////////////
    counter_status registry::remove_counter_type(counter_info const& info,
        error_code& ec)
    {
        // create canonical type name
        std::string type_name;
        counter_status status = get_counter_type_name(info.fullname_, type_name, ec);
        if (!status_is_valid(status)) return status;

        counter_type_map_type::iterator it = locate_counter_type(type_name);
        if (it == countertypes_.end()) {
            HPX_THROWS_IF(ec, bad_parameter, "registry::remove_counter_type",
                "counter type is not defined");
            return status_counter_type_unknown;
        }

        LPCS_(info) << (
            boost::format("counter type %s unregistered") % type_name);

        countertypes_.erase(it);

        if (&ec != &throws)
            ec = make_success_code();
        return status_valid_data;
    }

    ///////////////////////////////////////////////////////////////////////////
    boost::int64_t wrap_counter(boost::int64_t* p)
    {
        return *p;
    }

    ///////////////////////////////////////////////////////////////////////////
    counter_status registry::create_raw_counter_value(counter_info const& info,
        boost::int64_t* countervalue, naming::gid_type& id, error_code& ec)
    {
        return create_raw_counter(info, boost::bind(wrap_counter, countervalue), id, ec);
    }

    counter_status registry::create_raw_counter(counter_info const& info,
        HPX_STD_FUNCTION<boost::int64_t()> const& f, naming::gid_type& id,
        error_code& ec)
    {
        // create canonical type name
        std::string type_name;
        counter_status status = get_counter_type_name(info.fullname_, type_name, ec);
        if (!status_is_valid(status)) return status;

        counter_type_map_type::iterator it = locate_counter_type(type_name);
        if (it == countertypes_.end()) {
            HPX_THROWS_IF(ec, bad_parameter, "registry::create_raw_counter",
                boost::str(boost::format("unknown counter type %s") % type_name));
            return status_counter_type_unknown;
        }

        // make sure the counter type requested is supported
        if (counter_raw != (*it).second.info_.type_ || counter_raw != info.type_)
        {
            HPX_THROWS_IF(ec, bad_parameter, "registry::create_raw_counter",
                "invalid counter type requested (only counter_raw is supported)");
            return status_counter_type_unknown;
        }

        // make sure parent instance name is set properly
        counter_info complemented_info = info;
        complement_counter_info(complemented_info, (*it).second.info_, ec);
        if (ec) return status_invalid_data;

        // create the counter as requested
        try {
            typedef components::managed_component<server::raw_counter> counter_t;
            id = components::server::create_with_args<counter_t>(complemented_info, f);

            std::string name(complemented_info.fullname_);
            ensure_counter_prefix(name);      // pre-pend prefix, if necessary
        }
        catch (hpx::exception const& e) {
            id = naming::invalid_gid;        // reset result
            if (&ec == &throws)
                throw;
            ec = make_error_code(e.get_error(), e.what());
            LPCS_(warning) << (
                boost::format("failed to create raw counter %s (%s)") %
                    complemented_info.fullname_ % e.what());
            return status_invalid_data;
        }

        LPCS_(info) << (boost::format("raw counter %s created at %s")
            % complemented_info.fullname_ % id);

        if (&ec != &throws)
            ec = make_success_code();
        return status_valid_data;
    }

    ///////////////////////////////////////////////////////////////////////////
    counter_status registry::create_counter(counter_info const& info,
        naming::gid_type& id, error_code& ec)
    {
        // create canonical type name
        std::string type_name;
        counter_status status = get_counter_type_name(info.fullname_, type_name, ec);
        if (!status_is_valid(status)) return status;

        counter_type_map_type::iterator it = locate_counter_type(type_name);
        if (it == countertypes_.end()) {
            HPX_THROWS_IF(ec, bad_parameter, "registry::create_counter",
                boost::str(boost::format("unknown counter type %s") % type_name));
            return status_counter_type_unknown;
        }

        // make sure parent instance name is set properly
        counter_info complemented_info = info;
        complement_counter_info(complemented_info, (*it).second.info_, ec);
        if (ec) return status_invalid_data;

        // create the counter as requested
        try {
            switch (complemented_info.type_) {
            case counter_elapsed_time:
                {
                    typedef components::managed_component<server::elapsed_time_counter> counter_t;
                    id = components::server::create_with_args<counter_t>(complemented_info);
                }
                break;

            case counter_raw:
                HPX_THROWS_IF(ec, bad_parameter, "registry::create_counter",
                    "need function parameter for raw_counter");
                return status_counter_type_unknown;

            default:
                HPX_THROWS_IF(ec, bad_parameter, "registry::create_counter",
                    "invalid counter type requested");
                return status_counter_type_unknown;
            }
        }
        catch (hpx::exception const& e) {
            id = naming::invalid_gid;        // reset result
            if (&ec == &throws)
                throw;
            ec = make_error_code(e.get_error(), e.what());
            LPCS_(warning) << (boost::format("failed to create counter %s (%s)")
                % complemented_info.fullname_ % e.what());
            return status_invalid_data;
        }

        LPCS_(info) << (boost::format("counter %s created at %s")
            % complemented_info.fullname_ % id);

        if (&ec != &throws)
            ec = make_success_code();
        return status_valid_data;
    }

    /// \brief Create a new aggregating performance counter instance based
    ///        on given base counter name and given base time interval
    ///        (milliseconds).
    counter_status registry::create_aggregating_counter(
        counter_info const& info, std::string const& base_counter_name,
        std::vector<boost::int64_t> const& parameters,
        naming::gid_type& gid, error_code& ec)
    {
        // create canonical type name
        std::string type_name;
        counter_status status = get_counter_type_name(info.fullname_, type_name, ec);
        if (!status_is_valid(status)) return status;

        counter_type_map_type::iterator it = locate_counter_type(type_name);
        if (it == countertypes_.end()) {
            HPX_THROWS_IF(ec, bad_parameter, "registry::create_aggregating_counter",
                boost::str(boost::format("unknown counter type %s") % type_name));
            return status_counter_type_unknown;
        }

        // make sure the counter type requested is supported
        if (counter_aggregating != (*it).second.info_.type_ ||
            counter_aggregating != info.type_)
        {
            HPX_THROWS_IF(ec, bad_parameter, "registry::create_aggregating_counter",
                "invalid counter type requested (only counter_aggregating is supported)");
            return status_counter_type_unknown;
        }

        // make sure parent instance name is set properly
        counter_info complemented_info = info;
        complement_counter_info(complemented_info, (*it).second.info_, ec);
        if (ec) return status_invalid_data;

        // split name
        counter_path_elements p;
        get_counter_path_elements(complemented_info.fullname_, p, ec);
        if (ec) return status_invalid_data;

        // create the counter as requested
        try {
            // extract parameters
            boost::uint64_t sample_interval = 1000;   // default sampling interval
            if (!parameters.empty())
                sample_interval = parameters[0];

            // create base counter only if it does not exist yet
            if (p.countername_ == "average") {
                typedef hpx::components::managed_component<
                    hpx::performance_counters::server::aggregating_counter<
                        boost::accumulators::tag::mean>
                > counter_t;
                gid = components::server::create_with_args<counter_t>(
                    complemented_info, base_counter_name, sample_interval, 0);
            }
            else if (p.countername_ == "rolling_average") {
                typedef hpx::components::managed_component<
                    hpx::performance_counters::server::aggregating_counter<
                        boost::accumulators::tag::rolling_mean>
                > counter_t;

                boost::uint64_t window_size = 10;   // default rolling window size
                if (parameters.size() > 1)
                    window_size = parameters[1];

                gid = components::server::create_with_args<counter_t>(
                    complemented_info, base_counter_name, sample_interval, window_size);
            }
            else if (p.countername_ == "median") {
                typedef hpx::components::managed_component<
                    hpx::performance_counters::server::aggregating_counter<
                        boost::accumulators::tag::median>
                > counter_t;
                gid = components::server::create_with_args<counter_t>(
                    complemented_info, base_counter_name, sample_interval, 0);
            }
            else if (p.countername_ == "max") {
                typedef hpx::components::managed_component<
                    hpx::performance_counters::server::aggregating_counter<
                        boost::accumulators::tag::max>
                > counter_t;
                gid = components::server::create_with_args<counter_t>(
                    complemented_info, base_counter_name, sample_interval, 0);
            }
            else if (p.countername_ == "min") {
                typedef hpx::components::managed_component<
                    hpx::performance_counters::server::aggregating_counter<
                        boost::accumulators::tag::min>
                > counter_t;
                gid = components::server::create_with_args<counter_t>(
                    complemented_info, base_counter_name, sample_interval, 0);
            }
            else {
                HPX_THROWS_IF(ec, bad_parameter,
                    "registry::create_aggregating_counter",
                    "invalid counter type requested");
                return status_counter_type_unknown;
            }
        }
        catch (hpx::exception const& e) {
            gid = naming::invalid_gid;        // reset result
            if (&ec == &throws)
                throw;
            ec = make_error_code(e.get_error(), e.what());
            LPCS_(warning) << (
                boost::format("failed to create aggregating counter %s (%s)") %
                    complemented_info.fullname_ % e.what());
            return status_invalid_data;
        }

        LPCS_(info) << (boost::format("aggregating counter %s created at %s") %
            complemented_info.fullname_ % gid);

        if (&ec != &throws)
            ec = make_success_code();
        return status_valid_data;
    }

    ///////////////////////////////////////////////////////////////////////////
    /// \brief Add an existing performance counter instance to the registry
    counter_status registry::add_counter(naming::id_type const& id,
        counter_info const& info, error_code& ec)
    {
        // complement counter info data
        counter_info complemented_info = info;
        complement_counter_info(complemented_info, ec);
        if (ec) return status_invalid_data;

        // create canonical type name
        std::string type_name;
        counter_status status = get_counter_type_name(
            complemented_info.fullname_, type_name, ec);
        if (!status_is_valid(status)) return status;

        // make sure the type of the new counter is known to the registry
        counter_type_map_type::iterator it = locate_counter_type(type_name);
        if (it == countertypes_.end()) {
            HPX_THROWS_IF(ec, bad_parameter, "registry::add_counter",
                boost::str(boost::format("unknown counter type %s") % type_name));
            return status_counter_type_unknown;
        }

        // register the canonical name with AGAS
        std::string name(complemented_info.fullname_);
        ensure_counter_prefix(name);      // pre-pend prefix, if necessary
        agas::register_name(name, id, ec);
        if (ec) return status_invalid_data;

        if (&ec != &throws)
            ec = make_success_code();
        return status_valid_data;
    }

    ///////////////////////////////////////////////////////////////////////////
    counter_status registry::remove_counter(counter_info const& info,
        naming::id_type const& id, error_code& ec)
    {
        // make sure parent instance name is set properly
        counter_info complemented_info = info;
        complement_counter_info(complemented_info, ec);
        if (ec) return status_invalid_data;

        // create canonical name for the counter
        std::string name;
        counter_status status = get_counter_name(complemented_info.fullname_,
            name, ec);
        if (!status_is_valid(status)) return status;

        // unregister this counter from AGAS
        ensure_counter_prefix(name);      // pre-pend prefix, if necessary
        agas::unregister_name(name, ec);
        if (ec) {
            LPCS_(warning) << ( boost::format("failed to remove counter %s")
                % complemented_info.fullname_);
            return status_invalid_data;
        }

//         // delete the counter
//         switch (info.type_) {
//         case counter_elapsed_time:
//         case counter_raw:
// //             {
// //                 typedef
// //                     components::managed_component<server::raw_counter>
// //                 counter_type;
// //                 components::server::destroy<counter_type>(id.get_gid(), ec);
// //                 if (ec) return status_invalid_data;
// //             }
//             break;
//
//         default:
//             HPX_THROWS_IF(ec, bad_parameter, "registry::remove_counter",
//                 "invalid counter type requested");
//             return status_counter_type_unknown;
//         }
        return status_valid_data;
    }

    ///////////////////////////////////////////////////////////////////////////
    /// \brief Retrieve counter type information for given counter name
    counter_status registry::get_counter_type(std::string const& name,
        counter_info& info, error_code& ec)
    {
        // create canonical type name
        std::string type_name;
        counter_status status = get_counter_type_name(name, type_name, ec);
        if (!status_is_valid(status)) return status;

        // make sure the type of the counter is known to the registry
        counter_type_map_type::iterator it = locate_counter_type(type_name);
        if (it == countertypes_.end()) {
            HPX_THROWS_IF(ec, bad_parameter, "registry::get_counter_type",
                boost::str(boost::format("unknown counter type %s") % type_name));
            return status_counter_type_unknown;
        }

        info = (*it).second.info_;

        if (&ec != &throws)
            ec = make_success_code();
        return status_valid_data;
    }
}}

<|MERGE_RESOLUTION|>--- conflicted
+++ resolved
@@ -112,11 +112,7 @@
             }
 
             HPX_THROWS_IF(ec, bad_parameter, "registry::discover_counter_type",
-<<<<<<< HEAD
-                boost::str(boost::format("unknown counter type: %s, known counter types: %s") %
-=======
                 boost::str(boost::format("unknown counter type: %s, known counter types: \n%s") % 
->>>>>>> be52d2a5
                     type_name % types));
             return status_counter_type_unknown;
         }
