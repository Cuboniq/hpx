--- conflicted
+++ resolved
@@ -205,65 +205,7 @@
         bool result = resolver_.get_localities(locality_ids, type, ec);
         if (ec || !result) return false;
 
-<<<<<<< HEAD
-        return !prefixes.empty();
-    }
-
-    ///////////////////////////////////////////////////////////////////////////
-    // prepare the given gid, note: this function modifies the passed id
-    void prepare_gid(
-        naming::resolver_client& resolver_,
-        naming::id_type const& id)
-    {
-        // request new credits from AGAS if needed (i.e. gid is credit managed
-        // and the new gid has no credits after splitting)
-        boost::uint16_t oldcredits = id.get_credit();
-        if (0 != oldcredits)
-        {
-            naming::id_type newid(id.split_credits());
-            if (0 == newid.get_credit())
-            {
-                BOOST_ASSERT(1 == id.get_credit());
-                resolver_.incref(id.get_gid(), HPX_INITIAL_GLOBALCREDIT * 2);
-
-                const_cast<naming::id_type&>(id).add_credit(HPX_INITIAL_GLOBALCREDIT);
-                newid.add_credit(HPX_INITIAL_GLOBALCREDIT);
-            }
-            const_cast<naming::id_type&>(id) = newid;
-        }
-    }
-
-    // prepare all GIDs stored in an action
-    void prepare_action(
-        naming::resolver_client& resolver_,
-        actions::action_type action)
-    {
-        action->enumerate_argument_gids(boost::bind(prepare_gid, boost::ref(resolver_), _1));
-    }
-
-    // prepare all GIDs stored in a continuation
-    void prepare_continuation(
-        naming::resolver_client& resolver_,
-        actions::continuation_type cont)
-    {
-        if (cont)
-            cont->enumerate_argument_gids(boost::bind(prepare_gid, boost::ref(resolver_), _1));
-    }
-
-    // walk through all data in this parcel and register all required AGAS
-    // operations with the given resolver_helper
-    void prepare_parcel(
-        naming::resolver_client& resolver_,
-        parcel& p, error_code& ec)
-    {
-        prepare_gid(resolver_, p.get_source());                // we need to register the source gid
-        prepare_action(resolver_, p.get_action());             // all gids stored in the action
-        prepare_continuation(resolver_, p.get_continuation()); // all gids in the continuation
-        if (&ec != &throws)
-            ec = make_success_code();
-=======
         return !locality_ids.empty();
->>>>>>> 3ef933a3
     }
 
     void parcelhandler::put_parcel(parcel& p, write_handler_type f)
