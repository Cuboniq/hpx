--- conflicted
+++ resolved
@@ -19,12 +19,8 @@
 #include <hpx/util/safe_lexical_cast.hpp>
 #include <hpx/exception.hpp>
 
-<<<<<<< HEAD
-=======
-#include <boost/chrono/chrono.hpp>
-
+#include <cstdint>
 #include <cstddef>
->>>>>>> d6b1170b
 #include <cstdint>
 #include <string>
 #include <utility>
@@ -127,7 +123,8 @@
     }
 
     ///////////////////////////////////////////////////////////////////////////
-<<<<<<< HEAD
+    std::uint64_t HPX_EXPORT get_max_inbound_size(parcelport& pp)
+
     // Update performance counter data
     void parcelport::add_received_data(
         performance_counters::parcels::data_point const& data)
@@ -326,9 +323,6 @@
 
     ///////////////////////////////////////////////////////////////////////////
     std::int64_t HPX_EXPORT get_max_inbound_size(parcelport& pp)
-=======
-    std::uint64_t HPX_EXPORT get_max_inbound_size(parcelport& pp)
->>>>>>> d6b1170b
     {
         return pp.get_max_inbound_message_size();
     }
