--- conflicted
+++ resolved
@@ -1293,15 +1293,7 @@
             return -1;
         }
 
-<<<<<<< HEAD
-        int result = 0;
-
-        // wait only if we have not started up yet
-        if (rt->get_state() <= state_pre_main)
-            result = rt->wait();
-=======
         int result = rt->wait();
->>>>>>> 2b0212cc
 
         rt->stop();
         rt->rethrow_exception();
